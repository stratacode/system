/*
 * Copyright (c) 2014. Jeffrey Vroom. All Rights Reserved.
 */

package sc.layer;

import sc.classfile.CFClass;
import sc.dyn.IDynObject;
import sc.lang.*;
import sc.lang.sc.IScopeProcessor;
import sc.lang.sc.SCModel;
import sc.lang.sc.PropertyAssignment;
import sc.lifecycle.ILifecycle;
import sc.lang.sc.ModifyDeclaration;
import sc.lang.java.*;
import sc.obj.*;
import sc.parser.Language;
import sc.parser.ParseUtil;
import sc.repos.*;
import sc.sync.SyncManager;
import sc.type.CTypeUtil;
import sc.type.RTypeUtil;
import sc.type.TypeUtil;
import sc.util.*;

import java.io.*;
import java.net.URL;
import java.util.*;
import java.util.regex.Pattern;
import java.util.zip.ZipEntry;
import java.util.zip.ZipFile;

/** 
 * The main implementation class for a Layer.  There's one instance of this class for
 * a given layer in a given LayeredSystem.  The LayeredSystem stores the current list of layers
 * that are active in the system in it's layers property.   
 * <p>
 * You define a new layer with a layer definition file, placed in the layer's directory in your
 * system's layerpath.  
 * <p>
 * At startup time, the LayeredSystem creates a Layer instance for each layer definition file.  
 * It sorts the list of layers based on dependencies.  It initializes all of the layers by calling
 * tbe initialize method in the layer definition file.  It then starts all Layers by calling the 
 * start method.  By setting properties in your Layer, implementing the initialize and start methods
 * you have a variety of ways to alter the behavior of how your project is built and run.
 */
@CompilerSettings(dynChildManager="sc.layer.LayerDynChildManager")
public class Layer implements ILifecycle, LayerConstants, IDynObject {
   public final static Layer ANY_LAYER = new Layer();
   public final static Layer ANY_INACTIVE_LAYER = new Layer();
   public final static Layer ANY_OPEN_INACTIVE_LAYER = new Layer();

   DynObject dynObj;

   /** The list of child components - e.g. file processors, repository packages, that are defined for this layer. */
   ArrayList<Object> children;

   /** The name of the layer used to find it in the layer path dot separated, e.g. groupName.dirName */
   @Constant public String layerDirName;

   public LayeredSystem layeredSystem;

   public ILanguageModel model;

   /** Contains the list of layers this layer extends */
   @Constant public List<String> baseLayerNames;

   public List<Layer> baseLayers;

   private boolean initialized = false;

   public boolean started = false;
   public boolean validated = false;

   boolean processed = false;

   /** Is this a compiled or a dynamic layer */
   @Constant
   public boolean dynamic;

   /** Set to true when this layer is removed from the system */
   public boolean removed = false;

   /** Set to false for layers which are not part of the running application */
   public boolean activated = true;

   /** Set to true when this layer should not be started for whatever reason. */
   public boolean disabled = false;

   /** Set to true for a baseLayer which has been excluded from this runtime */
   public boolean excluded = false;

   /** Set to true for any layers which should be compiled individually.   Set to true when buildSeparate = true, this is the buildLayer (the last layer), or the layer was previous built */
   public boolean buildLayer = false;

   /** Set to true for layers who want to show all objects and properties visible in their extended layers */
   @Constant
   public boolean transparent = false;

   /** For inactive layers, we can remove a layer from participating in the type system by marking it as closed. */
   public boolean closed = false;

   /**
    * Set this to true so that a given layer is compiled by itself - i.e. its build will not include source or
    * classes for any layers which it extends.  In that case, those layers will have to be built separately
    * before this layer can be run.
    */
   public boolean buildSeparate;

   /** The integer position of the layer in the list of layers */
   @Constant
   public int layerPosition;

   /** Any set of dependent classes code in this layer requires */
   public String classPath;

   /** Stores classPath entries added to this layer to avoid duplicates */
   public Set<String> classPathCache = null;

   /** Any set of dependent classes code in this layer requires which cannot be loaded into the normal ClassLoader */
   public String externalClassPath;

   /** Optional: if not set, the layer's top level folder is used as the one src directory. */
   public String srcPath;

   /** Optional: specifies a set of directories or zip files which are already compiled but can be accessed as src models in the system (e.g. for converting to Javascript) */
   public String preCompiledSrcPath;

   /** Prepend this prefix globally to all package names auto-generated */
   @Constant
   public String packagePrefix = "";

   /** Imports added to all Java, v, vj classes */
   public List<ImportDeclaration> imports;

   /** Set using the public or private modifier set on the layer definition itself */
   @Constant
   public String defaultModifier;

   /** True if this layer just sets annotations and does not generate classes */
   public boolean annotationLayer;

   private Map<String,ImportDeclaration> importsByName;

   private Map<String,Object> staticImportTypes;

   private List<String> globalPackages;

   /** The directory to put .class in */
   public String buildDir;

   /** The directory to put generated src in - defaults to buildDir if buildSrcDir is not set */
   public String buildSrcDir;

   public String sysBuildSrcDir; // Copies the system buildSrcDir when this layer is built

   /** Used when compiled source should be in a sub-directory of the build dir.  Sets the default value of buildSrcDir to buildDir/buildSrcSubDir.  This value is inherited form one layer to the next */
   public String buildSrcSubDir;

   /** Used when compiled classes should be in a sub-directory of the build dir (e.g. WEB-INF/classes).  Sets the default value of buildDir to buildDir/buildSubDir.  This value is inherited form one layer to the next */
   public String buildClassesSubDir;

   /** The layer where classes built from this layer should go.  It gets set to the buildSysClassesDir of the LayeredSystem and only adjusted as needed because types start modifying types in this layer. */
   public Layer origBuildLayer;

   /** The class directory where this layer's compiled files should go. */
   public String buildClassesDir;

   /** Set this to true for any layers you do not want to show up in the UI */
   @Constant
   public boolean hidden = false;

   /** Set to true for layers that cannot be used in dynamic mode.  Default for them is to compile them. */
   @Constant
   public boolean compiledOnly = false;

   /** When true, any object instances of types in this layer are registered in a weak hash-table with their class as a key.  When you interactively add a property assignment to a layer that modifies these instances, we can apply those changes dynamically. */
   public boolean liveDynamicTypes = true;

   /** Controls the compilation process for implementing the liveDynamicTypes.  */
   public boolean compileLiveDynamicTypes = true;

   /** True when this layer has been successfully compiled - i.e. its buildDir is up-to-date */
   public boolean compiled = false;

   /** Set to true when a layer has been compiled and put into the classpath */
   public boolean compiledInClassPath = false;

   /** Set of patterns to ignore in any layer src or class directory, using Java's regex language */
   public List<String> excludedFiles = new ArrayList<String>(Arrays.asList(".git", ".*[\\(\\);@#$%\\^].*"));

   private List<Pattern> excludedPatterns; // Computed from the above

   /** Normalized paths relative to the layer directory that are excluded from processing */
   public List<String> excludedPaths = new ArrayList<String>(Arrays.asList(LayerConstants.DYN_BUILD_DIRECTORY, LayerConstants.BUILD_DIRECTORY, LayerConstants.SC_DIR, "out", "bin", "lib", "build-save"));

   /** Set of src-file pathnames to which are included in the src cache but not processed */
   public List<String> skipStartPaths = new ArrayList<String>();

   /** Set of patterns to ignore in any layer src or class directory, using Java's regex language */
   public List<String> skipStartFiles; // = new ArrayList<String>(Arrays.asList(".*.sctd"));  TODO: Remove all of the skipStart stuff - pretty sure it's not used anymore

   private List<Pattern> skipStartPatterns; // Computed from the above

   /** When this is true, the imports from this layer are used by the next layer if its inheritImports are true */
   public boolean exportImports = true;

   /** When this is true, we'll inherit the imports from any extended layer which has exportImports=true */
   public boolean inheritImports = true;

   /** Expose imports before us in the layer path even if we do not extend those layers */
   public boolean useGlobalImports = false;

   /** When this is true, the extended layer by default uses the package of the last extended layer in the list. */
   public boolean inheritPackage = true;

   /** Set this to false on framework layers which set a package that child layers should not inherit by default */
   public boolean exportPackage = true;

   // TODO: add inherit runtime - let you extend layers without picking up their runtime assignments
   /**
    * Controls whether or not a layer which extends this layer inherits the runtime dependencies of this layer.
    * For example, if this layer excludes JS will an extending layer also exclude JS?
    * Or if this layer is run on both JS and Java will extending layers run on both too?
    */
   public boolean exportRuntime = true;
   /* Same as exportRuntime but for the process name */
   public boolean exportProcess = true;
   /**
    * Controls whether we inherit the runtime dependencies of our base classes.  By default, if you extend a layer that
    * only runs in Javascript or Java your layer will only run in Java or JS.  If you set this flag to false, it can
    * run on any runtime.
    */
   public boolean inheritRuntime = true;
   /** Same as inheritRuntime but for the process name */
   public boolean inheritProcess = true;

   public List<String> excludeRuntimes = null;
   public List<String> includeRuntimes = null;

   public List<String> excludeProcesses = null;
   public List<String> includeProcesses = null;

   public boolean hasDefinedRuntime = false;
   public IRuntimeProcessor definedRuntime = null;

   public boolean hasDefinedProcess = false;
   public IProcessDefinition definedProcess = null;

   /** Enable or disable the default sync mode for types which are defined in this layer. TODO - deprecated.  Use @Sync on the layer */
   public SyncMode defaultSyncMode = SyncMode.Disabled;

   /**
    * Set this to true to disallow modification to any types defined in this layer from upstream layers.  In other words, when a layer is final, it's the last layer to modify those types.
    * FinalLayer also makes it illegal to modify any types that a finalLayer type depends on so be careful in how you use it.   When you build a finalLayer separately, upstream layers can
    * load their class files directly, since they can't be changed by upstream layers.  This makes compiling makes must faster.
    */
   public boolean finalLayer = false;

   // For build layers, while the layer is being build this stores the build state - changed files, etc.
   BuildState buildState, lastBuildState;

   /** Set to true when this layer has had all changed files detected.  If it's not changed, we will load it as source */
   public boolean changedModelsDetected = false;

   private ArrayList<String> modifiedLayerNames;

   private ArrayList<String> replacesLayerNames;
   private ArrayList<Layer> replacedByLayers;

   /** Set to true for a given build layer which needs to build all files */
   public boolean buildAllFiles = false;

   /** Trace build src index operations to track generated file build process */
   public static boolean traceBuildSrcIndex = false;

   /** The list of third party packages to be installed or updated for this layer */
   public List<RepositoryPackage> repositoryPackages = null;

   public boolean errorsStarting = false;

   LayerTypeIndex layerTypeIndex = null;

   /** Keep track of new extensions added that correspond to files in this layer which must be indexed */
   private String[] langExtensions = null;

   /** Used to order the loading of layers in the layer type index.  We need to load it from the bottom up to be sure all extended types have been loaded before we load subsequent layers. */
   boolean layerTypesStarted = false;

   /** True if we've restored the complete layer type index */
   boolean typeIndexRestored = false;

   /** True if we've restored the type index, then updated it and so the saved version is stale */
   boolean typeIndexNeedsSave = false;
   /** True if we need to update the last modified time of the type index file. */
   long typeIndexFileLastModified = -1;

   /** If a Java file uses no extensions, we can either compile it from the source dir or copy it to the build dir */
   public boolean copyPlainJavaFiles = true;

   /** Set by the system to the full path to the directory containing LayerName.sc (layerFileName = layerPathName + layerBaseName) */
   public @Constant String layerPathName;

   /** Just the LayerName.sc part */
   @Constant public String layerBaseName;

   /** The unique name of the layer - prefix + dirName, e.g. sc.util.util */
   @Constant public String layerUniqueName;

   // Cached list of top level src directories - usually just the layer's directory path
   private List<String> topLevelSrcDirs;

   /** Maintains an optional list of mappings between a path prefix */
   private List<SrcPathType> srcPathTypes;

   // Cached list of all directories in this layer that contain source
   private List<String> srcDirs = new ArrayList<String>();

   private Map<String, TreeSet<String>> relSrcIndex = new TreeMap<String, TreeSet<String>>();

   // A cached index of the relative file names to File objects so we can quickly resolve whether a file is
   // there or not.  Also, this helps get the canonical case for the file name.
   HashMap<String,File> srcDirCache = new HashMap<String,File>();

   // TODO: right now this only stores ZipFiles in the preCompiledSrcPath.  We can't support zip entries for other than parsing models.
   // Stores a list of zip files which are in the srcDirCache for this layer.  Note that this may store src files which are not actually processed by this layer.
   ArrayList<ZipFile> srcDirZipFiles;

   public HashMap<String,SrcIndexEntry> buildSrcIndex;

   /** Stores the set of models in this layer, in the order in which we traversed the tree for consistency. */
   LinkedHashSet<IdentityWrapper<ILanguageModel>> layerModels = new LinkedHashSet<IdentityWrapper<ILanguageModel>>();

   List<String> classDirs;

   List<String> externalClassDirs;

   // Parallel to classDirs - caches zips/jars
   private ZipFile[] zipFiles;

   private ZipFile[] externalZipFiles;

   /** Set to true if a base layer or start method failed to start */
   public boolean initFailed = false;

   private long lastModified = 0;

   public boolean needsIndexRefresh = false;   // If you generate files into the srcPath set this to true so they get picked up

   /** Set to true for layers that need to be saved the first time they are needed */
   public boolean tempLayer = false;

   /** Each build layer has a buildInfo which stores global project info for that layer */
   public BuildInfo buildInfo;

   /** Caches the typeNames of all dynamic types built in this build layer (if any) */
   public HashSet<String> dynTypeIndex = null;

   @Constant
   public CodeType codeType = CodeType.Application;

   @Constant
   public CodeFunction codeFunction = CodeFunction.Program;

   boolean newLayer = false;   // Set to true for layers which are created fresh

   private boolean buildSrcIndexNeedsSave = false; // TODO: performance - this gets saved way too often now right - need to implement this flag

   public HashMap<String, IScopeProcessor> scopeProcessors = null;

   private TreeMap<String,String> scopeAliases = null;

   public HashMap<String,IAnnotationProcessor> annotationProcessors = null;

   private ArrayList<ReplacedType> replacedTypes;

   /** Does this layer have any source files associated with it */
   private boolean hasSrc = true;

   /**
    * Add an explicitly dependency on layer.  This will ensure that if your layer and the otherLayerName are in the stack, that this layer will be compiled along with other layer.
    * One case you need this is if you override an annotation such as sc.html.URL so that it depends on classes generated by your layer.  Since that dependency is not reflected in the
    * code, there's no easy way to figure it out but the build system needs to be aware of this dependency.
    */
   public void addModifiedLayer(String otherLayerName) {
      if (modifiedLayerNames == null)
         modifiedLayerNames = new ArrayList();
      modifiedLayerNames.add(otherLayerName);
   }

   /**
    * For fine-grained control over layer ordering, a downstream layer can mark that it replaces an update stream layer.
    * This is always going to be a layer which the downstream layer already extends.  When determining layer ordering, if a third layer
    * extends the upstream layer, it will also follow the downstream layer which replaces that upstream layer.
    * For example, if html.schtml replaces html.core, and you extend html.core, you'll be guaranteed to follow html.schtml in the layer list.
    *
    * Why this is necessary?  In most cases, you explicitly depend upon a feature of another layer so you usually extend the layers you depend upon.
    * But if another framework layer modifies that feature, and it follows your layer in the stack, supporting all of the invalidation and rebuilds necessary
    * so you end up recompiling all affected files is too much work.
    * The tagPackageList is an example of a feature that does not always respect the strict layering due to it's flexibility.  So classes put into that list
    * may need to replace the layer which defined the tagPackage entry.
    *
    * Essentially, your application layer may need to inherit a dependency on the last layer which replaces the feature to work properly.
    */
   public void replacesLayer(String otherLayerName) {
      if (replacesLayerNames == null)
         replacesLayerNames = new ArrayList<String>();
      replacesLayerNames.add(otherLayerName);
   }

   public void excludeRuntimes(String... names) {
      for (String name:names)
         excludeRuntime(name);
   }

   public void excludeRuntime(String name) {
      if (excludeRuntimes == null)
         excludeRuntimes = new ArrayList<String>();
      excludeRuntimes.add(name);
   }

   public void includeRuntimes(String... names) {
      for (String name:names)
         includeRuntime(name);
   }

   public void includeRuntime(String name) {
      if (includeRuntimes == null)
         includeRuntimes = new ArrayList<String>();
      includeRuntimes.add(name);
   }

   public void excludeProcesses(String... names) {
      for (String name:names)
         excludeProcess(name);
   }

   public void excludeProcess(String name) {
      if (excludeProcesses == null)
         excludeProcesses = new ArrayList<String>();
      excludeProcesses.add(name);
   }

   public void includeProcesses(String... names) {
      for (String name:names)
         includeProcess(name);
   }

   public void includeProcess(String name) {
      if (includeProcesses == null)
         includeProcesses = new ArrayList<String>();
      includeProcesses.add(name);
   }

   public void setLayerRuntime(IRuntimeProcessor proc) {
      definedRuntime = proc;
      hasDefinedRuntime = true;
      inheritRuntime = false;
      inheritProcess = false; // gwt.lib sets an explicit runtime to 'gwt' that should override both the Java_Server runtime and process it inherits by extending the servlet stuff.
   }

   public void setLayerProcess(IProcessDefinition proc) {
      definedProcess = proc;
      hasDefinedProcess = true;
      inheritProcess = false;
   }

   /** Creates a new java runtime which is incompatible with the standard Java runtime */
   public void createDefaultRuntime(String runtimeName) {
      LayeredSystem.createDefaultRuntime(this, runtimeName);
      setLayerRuntime(LayeredSystem.getRuntime(runtimeName));
   }

   /** Called from the layer definition file to register a new runtime required by this layer.  */
   public void addRuntime(IRuntimeProcessor proc) {
      setLayerRuntime(proc);
      LayeredSystem.addRuntime(this, proc);
   }

   public void addProcess(IProcessDefinition proc) {
      setLayerProcess(proc);
      LayeredSystem.addProcess(this, proc);
   }

   /** Some layers do not extend a layer bound to a runtime platform and so can run in any layer. */
   public boolean getAllowedInAnyRuntime() {
      if (hasDefinedRuntime)
         return false;

      if (excludeRuntimes != null && excludeRuntimes.size() > 0)
         return false;

      if (includeRuntimes != null && includeRuntimes.size() > 0)
         return false;

      if (baseLayers != null && inheritRuntime) {
         for (int i = 0; i < baseLayers.size(); i++) {
            Layer base = baseLayers.get(i);
            if (base.exportRuntime && !base.getAllowedInAnyRuntime())
               return false;
         }
      }
      return true;
   }

   public boolean getAllowedInAnyProcess() {
      if (!getAllowedInAnyRuntime())
         return false;

      if (hasDefinedProcess)
         return false;

      if (excludeProcesses != null && excludeProcesses.size() > 0)
         return false;

      if (includeProcesses != null && includeProcesses.size() > 0)
         return false;

      if (baseLayers != null) {
          if (inheritProcess) {
             for (int i = 0; i < baseLayers.size(); i++) {
                Layer base = baseLayers.get(i);
                if ((base.exportProcess && !base.getAllowedInAnyProcess()))
                   return false;
             }
          }
          if (inheritRuntime) {
              for (int i = 0; i < baseLayers.size(); i++) {
                  Layer base = baseLayers.get(i);
                  if ((base.exportRuntime && !base.getAllowedInAnyRuntime()))
                      return false;
              }

          }
      }
      return true;
   }

   /** Use this method to decide whether to build a given assets.  The build layer accumulates all assets but when we do intermediate builds, we only include the layers which are directly in the extension graph. */
   public boolean buildsLayer(Layer layer) {
      return this == layeredSystem.buildLayer || this == layer || extendsLayer(layer);
   }

   public SrcEntry getInheritedSrcFileFromTypeName(String typeName, boolean srcOnly, boolean prependPackage, String subPath, IProcessDefinition proc, boolean layerResolve) {
      if (excludeForProcess(proc) || excluded)
         return null;
      SrcEntry res = getSrcFileFromTypeName(typeName, srcOnly, prependPackage, subPath, layerResolve);
      if (res != null)
         return res;
      if (baseLayers != null) {
         for (Layer base:baseLayers) {
            res = base.getInheritedSrcFileFromTypeName(typeName, srcOnly, prependPackage, subPath, proc, layerResolve);
            if (res != null)
               return res;
         }
      }
      return null;
   }

   public SrcEntry getSrcFileFromTypeName(String typeName, boolean srcOnly, boolean prependPackage, String subPath, boolean layerResolve) {
      String packagePrefix = prependPackage ? this.packagePrefix : null;
      String relFilePath = subPath;
      if (packagePrefix != null /*&& packagePrefix.length() < relFilePath.length()*/) {
         if (!typeName.startsWith(packagePrefix))
            return null;

         // If this layer has a prefix
         if (packagePrefix.length() > 0) {

            // Too short to be a valid name in this namespace
            if (relFilePath.length() <= packagePrefix.length())
               return null;

            // Convert from absolute to relative names for this layer
            relFilePath = relFilePath.substring(packagePrefix.length()+1);
         }
      }

      SrcEntry srcEnt = findSrcEntry(relFilePath, prependPackage, layerResolve);
      if (srcEnt != null)
         return srcEnt;
      else if (!srcOnly) {
         relFilePath = subPath + ".class";
         File res = findClassFile(relFilePath, false);
         if (res != null)
            return new SrcEntry(this, res.getPath(), relFilePath, prependPackage);
      }
      return null;
   }

   public boolean excludeForRuntime(IRuntimeProcessor proc) {
      LayerEnabledState layerState = isExplicitlyEnabledForRuntime(proc, true);
      if (layerState == LayerEnabledState.Disabled) {
         return true;
      }
      if (layerState == LayerEnabledState.NotSet) {
         return false;
      }
      return false;
   }

   public boolean includeForRuntime(IRuntimeProcessor proc) {
      LayerEnabledState layerState = isExplicitlyEnabledForRuntime(proc, true);
      if (layerState == LayerEnabledState.Enabled) {
         return true;
      }
      if (layerState == LayerEnabledState.NotSet) {
         return true;
      }
      return false;
   }

   public boolean excludeForProcess(IProcessDefinition proc) {
      IRuntimeProcessor rtProc = proc == null ? null : proc.getRuntimeProcessor();
      if (excludeForRuntime(rtProc))
         return true;
      LayerEnabledState layerState = isExplicitlyEnabledForProcess(proc, true, true);
      if (layerState == LayerEnabledState.Disabled) {
         return true;
      }
      // If we are not prohibited from the process we are not considered excluded.
      return false;
   }

   public boolean includeForProcess(IProcessDefinition proc) {
      IRuntimeProcessor rtProc = proc == null ? null : proc.getRuntimeProcessor();
      LayerEnabledState layerState = isExplicitlyEnabledForProcess(proc, true, true);
      if (layerState == LayerEnabledState.Enabled) {
         return true;
      }

      if (layerState == LayerEnabledState.NotSet) {
         return true;
      }
      return false;
   }

   public IAnnotationProcessor getAnnotationProcessor(String annotName, boolean checkBaseLayers) {
      IAnnotationProcessor proc;
      if (annotationProcessors != null) {
         proc = annotationProcessors.get(annotName);
         if (proc != null)
            return proc;
      }
      if (baseLayers != null && checkBaseLayers) {
         for (Layer baseLayer:baseLayers) {
            proc = baseLayer.getAnnotationProcessor(annotName, true);
            if (proc != null)
               return proc;
         }
      }
      return null;
   }

   public IScopeProcessor getScopeProcessor(String annotName, boolean checkBaseLayers) {
      IScopeProcessor proc;
      if (scopeProcessors != null) {
         proc = scopeProcessors.get(annotName);
         if (proc != null)
            return proc;
      }
      if (scopeAliases != null && annotName != null) {
         String aliasName = scopeAliases.get(annotName);
         if (aliasName != null) {
            proc = layeredSystem.getScopeProcessor(this, aliasName);
            if (proc != null)
               return proc;
         }
      }
      if (baseLayers != null && checkBaseLayers) {
         for (Layer baseLayer:baseLayers) {
            proc = baseLayer.getScopeProcessor(annotName, true);
            if (proc != null)
               return proc;
         }
      }
      return null;
   }

   public String getScopeAlias(String scopeName, boolean checkBaseLayers) {
      if (scopeAliases != null) {
         String aliasName = scopeAliases.get(scopeName);
         if (aliasName != null) {
            return aliasName;
         }
      }
      if (baseLayers != null && checkBaseLayers) {
         for (Layer baseLayer:baseLayers) {
            String alias = baseLayer.getScopeAlias(scopeName, true);
            if (alias != null)
               return alias;
         }
      }
      return null;
   }

   public ArrayList<IDefinitionProcessor> addInheritedAnnotationProcessors(BodyTypeDeclaration type, ArrayList<IDefinitionProcessor> res, boolean checkBaseLayers) {
      if (annotationProcessors != null) {
         for (Map.Entry<String,IAnnotationProcessor> procEnt:annotationProcessors.entrySet()) {
            String annotTypeName = procEnt.getKey();
            IAnnotationProcessor proc = procEnt.getValue();
            if (proc.getInherited()) {
               Object annot = type.getInheritedAnnotation(annotTypeName);
               if (annot != null) {
                  if (res == null)
                     res = new ArrayList<IDefinitionProcessor>();
                  res.add(proc);
               }
            }
         }
      }
      if (baseLayers != null && checkBaseLayers) {
         for (Layer baseLayer:baseLayers) {
            res = baseLayer.addInheritedAnnotationProcessors(type, res, true);
         }
      }
      return res;
   }

   void initLayerModel(JavaModel model, LayerParamInfo lpi, String layerDirName, boolean inLayerDir, boolean baseIsDynamic, boolean markDyn) {
      TypeDeclaration modelType = model.getModelTypeDeclaration();
      // When a layer has buildSeparate it means we need to build it in order to resolve the types of the other layers.
      // Those layers always need to be built, even for the IDE so we can use the generated classes to resolve types of
      // the rest of the source.
      activated = lpi.activate;
      if (!lpi.enabled) {
         disabled = true;
      }
      imports = model.getImports();
      this.model = model;
      this.layerDirName = layerDirName == null ? (inLayerDir ? "." : null) : layerDirName.replace('/', '.');
      dynamic = !layeredSystem.getCompiledOnly() && !compiledOnly && (baseIsDynamic || modelType.hasModifier("dynamic") || markDyn ||
              (lpi.explicitDynLayers != null && (layerDirName != null && (lpi.explicitDynLayers.contains(layerDirName) || lpi.explicitDynLayers.contains("<all>")))));

      if (!liveDynamicTypes && dynamic && activated && !disabled && !excluded)
         liveDynamicTypes = true;

      //if (options.verbose && markDyn && layer.compiledOnly) {
      //   System.out.println("Compiling layer: " + layer.toString() + " with compiledOnly = true");
      //}

      if (modelType.hasModifier("public"))
         defaultModifier = "public";
      else if (modelType.hasModifier("private"))
         defaultModifier = "private";

      if (packagePrefix == null) {
         packagePrefix = "";
      }
   }

   public void updateTypeIndex(TypeIndexEntry typeIndexEntry, long lastModified) {
      if (typeIndexEntry == null)
         return;
      String typeName = typeIndexEntry.typeName;
      if (typeName != null) {
         if (layerTypeIndex == null) {
            // Here we will be creating the layer model as part of creating the layer.  Don't put the layer into the type index until it's been restored.
            if (typeIndexEntry.isLayerType) {
               return;
            }
            if (!initialized)
               System.out.println("*** Error - updating layer type index before the layer has been initialized");
            layerTypeIndex = new LayerTypeIndex();
         }
         TypeIndexEntry oldTypeEnt = layerTypeIndex.layerTypeIndex.put(typeName, typeIndexEntry);
         layerTypeIndex.fileIndex.put(typeIndexEntry.fileName, typeIndexEntry);
         if (typeIndexRestored) {
            if (oldTypeEnt == null || !oldTypeEnt.equals(typeIndexEntry)) {
               typeIndexNeedsSave = true;
            }
            else if (lastModified > typeIndexFileLastModified)
               typeIndexFileLastModified = lastModified;
         }
      }
   }

   // TODO: Note - there could potentially be multiple returns here - say 'desktop' and 'server' but I'm not sure we'll ever need two different 'java' runtimes activated at the same time
   public TypeDeclaration getActivatedType(IRuntimeProcessor proc, String typeName) {
      String layerName = getLayerName();
      TypeDeclaration resType;
      if (DefaultRuntimeProcessor.compareRuntimes(layeredSystem.runtimeProcessor, proc)) {
         resType = layeredSystem.getActivatedType(proc, layerName, typeName);
         if (resType != null)
            return resType;
      }

      for (LayeredSystem peerSys : layeredSystem.peerSystems) {
         resType = peerSys.getActivatedType(proc, layerName, typeName);
         if (resType != null)
            return resType;
      }
      return null;
   }

   public boolean getBaseLayerDisabled() {
      if (disabled)
         return true;
      if (baseLayers != null) {
         for (Layer baseLayer:baseLayers)
            if (baseLayer.getBaseLayerDisabled())
               return true;
      }
      return false;
   }

   /** If getBaseLayerDisabled returns true, this method returns the name of the first layer it encounters which is disabled (for diagnostic purposes). */
   public String getDisabledLayerName() {
      if (disabled)
         return getLayerName();
      if (baseLayers != null) {
         for (Layer baseLayer:baseLayers) {
            String disabledName = baseLayer.getDisabledLayerName();
            if (disabledName != null)
               return disabledName;
         }
      }
      return null;
   }

   /** Adds the top level src directories for  */
   public void addBuildDirs(BuildState bd) {
      if (topLevelSrcDirs == null || topLevelSrcDirs.size() == 0) {
         warn("No srcPath entries for layer: ", this.toString());
      }
      else {
         for (String topLevelSrcDir : topLevelSrcDirs) {
            if (!FileUtil.isAbsolutePath(topLevelSrcDir))
               topLevelSrcDir = FileUtil.concat(layerPathName, topLevelSrcDir);
            SrcEntry newSrcEnt = new SrcEntry(this, topLevelSrcDir, "", "");
            bd.addSrcEntry(-1, newSrcEnt);
         }
      }
   }

   public boolean definesProperty(String propName) {
      initDynObj();
      if (dynObj != null) {
         if (dynObj.getDynType().isDynProperty(propName)) {
            return true;
         }
      }
      return false;
      //return TypeUtil.getPropertyMapping(Layer.class, propName) != null;
   }

   public boolean hasProperty(String propName) {
      if (definesProperty(propName))
         return true;
      if (baseLayers != null) {
         for (Layer baseLayer:baseLayers)
            if (baseLayer.hasProperty(propName))
               return true;
      }
      return false;
   }

   @Override
   public Object getProperty(String propName) {
      initDynObj();
      if (dynObj != null) {
         if (definesProperty(propName)) {
            return dynObj.getPropertyFromWrapper(this, propName);
         }
         if (baseLayers != null) {
            for (Layer base:baseLayers) {
               if (base.hasProperty(propName))
                  return base.getProperty(propName);
            }
         }
      }
      return TypeUtil.getPropertyValueFromName(this, propName);
   }

   public Object getProperty(int propIndex) {
      initDynObj();
      if (dynObj == null)
         return null;
      return dynObj.getPropertyFromWrapper(this, propIndex);
   }

   public <_TPROP> _TPROP getTypedProperty(String propName, Class<_TPROP> propType) {
      initDynObj();
      if (dynObj == null)
         return null;
      return (_TPROP) dynObj.getPropertyFromWrapper(this, propName);
   }
   public void addProperty(Object propType, String propName, Object initValue) {
      initDynObj();
      dynObj.addProperty(propType, propName, initValue);
   }

   public void setProperty(String propName, Object value, boolean setField) {
      initDynObj();
      if (dynObj == null)
         TypeUtil.setPropertyFromName(this, propName, value);
      else if (definesProperty(propName))
         dynObj.setPropertyFromWrapper(this, propName, value, setField);
      else {
         if (baseLayers != null) {
            for (Layer base : baseLayers) {
               if (base.hasProperty(propName)) {
                  base.setProperty(propName, value, setField);
                  return;
               }
            }
         }
         TypeUtil.setPropertyFromName(this, propName, value);
      }
   }
   public void setProperty(int propIndex, Object value, boolean setField) {
      initDynObj();
      if (dynObj == null) {
         if (propIndex == DynObject.OUTER_INSTANCE_SLOT) {
            // In this case parentNode should equal value.  It happens when we create a compiled DOM node class via the
            // dynamic runtime.  In this case, the parent node has already been defined via the compiled runtime.
            return;
         }
         else
            throw new IllegalArgumentException("No dynamic property: " + propIndex);
      }
      dynObj.setProperty(propIndex, value, setField);
   }
   public Object invoke(String methodName, String paramSig, Object... args) {
      initDynObj();
      return dynObj.invokeFromWrapper(this, methodName, paramSig, args);
   }
   public Object invoke(int methodIndex, Object... args) {
      initDynObj();
      return dynObj.invokeFromWrapper(this, methodIndex, args);
   }

   @Override
   public Object getDynType() {
      return model == null ? Layer.class : model.getModelTypeDeclaration();
   }

   @Override
   public void setDynType(Object type) {
      initDynObj();
      if (dynObj != null)
         dynObj.setTypeFromWrapper(this, type);
   }

   @Override
   public boolean hasDynObject() {
      return model != null;
   }

   /** Disable indexing of the layer's src directory */
   public void setHasSrc(boolean val) {
      hasSrc = val;
      if (!val)
         topLevelSrcDirs = Collections.EMPTY_LIST;
   }

   public enum LayerEnabledState {
      Enabled, Disabled, NotSet
   }

   public LayerEnabledState isExplicitlyEnabledForRuntime(IRuntimeProcessor proc, boolean checkPeers) {
      // If this layer explicitly defines a runtime, it's clearly enabled for that runtime
      if (hasDefinedRuntime) {
         if (proc == definedRuntime)
            return LayerEnabledState.Enabled;
         else
            return LayerEnabledState.Disabled;
      }

      // If it explicitly excludes the runtime, then it's excluded clearly.  If it excludes another runtime, it's also explicitly included for this runtime.
      String runtimeName = proc == null ? IRuntimeProcessor.DEFAULT_RUNTIME_NAME : proc.getRuntimeName();
      if (excludeRuntimes != null) {
         if (excludeRuntimes.contains(runtimeName))
            return LayerEnabledState.Disabled;
         else
            return LayerEnabledState.Enabled;
      }

      if (includeRuntimes != null) {
         if (includeRuntimes.contains(runtimeName))
            return LayerEnabledState.Enabled;
         else
            return LayerEnabledState.Disabled;
      }

      if (baseLayers != null && inheritRuntime && checkPeers) {
         LayerEnabledState baseState = LayerEnabledState.NotSet;
         for (int i = 0; i < baseLayers.size(); i++) {
            Layer base = baseLayers.get(i);
            if (!base.exportRuntime)
               continue;
            LayerEnabledState newBaseState = base.isExplicitlyEnabledForRuntime(proc, true);
            // If this layer extends any layer which is enabled, it is enabled.  So if you extend one layer that is disabled and
            // another that is enabled, you should be enabled.
            if (newBaseState == LayerEnabledState.Enabled)
               return newBaseState;
            else if (newBaseState == LayerEnabledState.Disabled)
               baseState = newBaseState;
         }
         // TODO: if you do not extend an explicitly enabled layer should we disable you if you extend an explicitly disabled layer here?
         if (baseState != LayerEnabledState.NotSet)
            return baseState;
      }

      return LayerEnabledState.NotSet;
   }

   public LayerEnabledState isExplicitlyEnabledForProcess(IProcessDefinition proc, boolean checkBaseLayers, boolean checkRuntime) {
      IRuntimeProcessor runtimeProc = proc == null ? null : proc.getRuntimeProcessor();

      // If this layer explicitly defines a runtime, it's clearly enabled for that runtime
      if (hasDefinedProcess) {
         if (ProcessDefinition.compare(proc, definedProcess)) {
            return LayerEnabledState.Enabled;
         }
         else
            return LayerEnabledState.Disabled;
      }

      // If it explicitly excludes the runtime, then it's excluded clearly.  If it excludes another runtime, it's also explicitly included for this runtime.
      String procName = proc == null ? IProcessDefinition.DEFAULT_PROCESS_NAME : proc.getProcessName();
      if (excludeProcesses != null) {
         if (excludeProcesses.contains(procName))
            return LayerEnabledState.Disabled;
      }

      if (includeProcesses != null) {
         if (includeProcesses.contains(procName))
            return LayerEnabledState.Enabled;
         else
            return LayerEnabledState.Disabled;
      }
      LayerEnabledState baseState = LayerEnabledState.NotSet;
      boolean runtimeBaseState = false;
      boolean runtimeNewState;

      // Not set explicitly on the process, look for direct config on this layer for the runtime to include/reject it on that basis alone.
      if (checkRuntime) {
         LayerEnabledState runtimeState = isExplicitlyEnabledForRuntime(runtimeProc, false);
         if (runtimeState != LayerEnabledState.NotSet)
            return runtimeState;
      }
      else {
         baseState = isExplicitlyEnabledForRuntime(runtimeProc, false);
         runtimeBaseState = true;
      }

      /*
      LayerEnabledState runtimeState = isExplicitlyEnabledForRuntime(runtimeProc);
      if (runtimeState != LayerEnabledState.NotSet) {
         if (runtimeState == LayerEnabledState.Disabled)
            return runtimeState;
         else {
            if (!isExplicitlyDisabledForProcess(proc))
               return runtimeState;
         }
         return runtimeState;
      }
      */

      if (baseLayers != null && inheritProcess && checkBaseLayers) {
         for (int i = 0; i < baseLayers.size(); i++) {
            Layer base = baseLayers.get(i);
            if (!base.exportProcess)
               continue;
            LayerEnabledState newBaseState = base.isExplicitlyEnabledForProcess(proc, true, false);
            runtimeNewState = false;
            // If this layer extends any layer which is enabled, it is enabled.  So if you extend one layer that is disabled and
            // another that is enabled, you should be enabled.  This rule works at the process level only - we are not considering runtime rules yet.
            if (newBaseState == LayerEnabledState.Enabled)
               return newBaseState;
            // When a layer has no state for the process, check the runtime and use it's status
            else if (newBaseState == LayerEnabledState.NotSet && inheritRuntime && checkRuntime) {
               runtimeNewState = true;
               newBaseState = base.isExplicitlyEnabledForRuntime(runtimeProc, true);
            }

            // If the new state has a value for this base layer and either the current state is not set or...
            if (newBaseState != LayerEnabledState.NotSet &&
                    (baseState == LayerEnabledState.NotSet ||
                            // always override runtime with process state or if we are both runtime or both process, enabled trumps Disabled.
                            (!runtimeNewState && runtimeBaseState) || (/*runtimeNewState == runtimeBaseState && */ baseState == LayerEnabledState.Disabled && newBaseState == LayerEnabledState.Enabled))) {

               // Now the tricky case - should disabled at the process level trump runtime enabled - sometimes yes, sometimes no.
               if (baseState != LayerEnabledState.NotSet && baseState != newBaseState && newBaseState == LayerEnabledState.Disabled) {
                  // assert baseState = Enabled

                  // If the base is disabled at the process but enabled at the runtime, it means our runtime match was superceeded by the process mismatch.
                  if (runtimeBaseState && base.isExplicitlyEnabledForRuntime(runtimeProc, true) == LayerEnabledState.Enabled) {
                     baseState = newBaseState;
                     runtimeBaseState = runtimeNewState;
                  }
               }
               // Do not overwrite a process base state with one computed at the runtime level
               else if (!runtimeNewState || runtimeBaseState || baseState == LayerEnabledState.NotSet) {
                  baseState = newBaseState;
                  runtimeBaseState = runtimeNewState;
               }
            }
         }
         // This is some tricky logic to get right.  What's the state for a layer where there's no explicit process affinity but
         // there is affinity at the runtime level.
         if (baseState != LayerEnabledState.NotSet) {
            if (!runtimeBaseState || checkRuntime)
               return baseState;
            else if (baseState == LayerEnabledState.Disabled)
               return baseState;
            // If this proc has no explicit process defined we will accept that we are enabled for the runtime.
            else if (proc == null || proc.getProcessName() == IProcessDefinition.DEFAULT_PROCESS_NAME)
               return baseState;
         }
      }
      /*
      if (checkBaseLayers && checkRuntime && baseLayers != null) {
         LayerEnabledState baseState = LayerEnabledState.NotSet;
         for (int i = 0; i < baseLayers.size(); i++) {
            Layer base = baseLayers.get(i);
            if (!base.exportRuntime)
               continue;
            LayerEnabledState newBaseState = base.isExplicitlyEnabledForRuntime(runtimeProc, true);
            // If this layer extends any layer which is enabled, it is enabled.  So if you extend one layer that is disabled and
            // another that is enabled, you should be enabled.
            if (newBaseState == LayerEnabledState.Enabled)
               return newBaseState;

            // We extend a disabled layer so we are disabled by default unless we also extend an enabled layer
            if (newBaseState == LayerEnabledState.Disabled && baseState == LayerEnabledState.NotSet) {
               baseState = newBaseState; // Disabled
            }
         }
         // TODO: if you do not extend an explicitly enabled layer should we disable you if you extend an explicitly disabled layer here?
         if (baseState != LayerEnabledState.NotSet)
            return baseState;
      }
      */

      return LayerEnabledState.NotSet;
   }

   // TODO: "final" modifier on the layer should disallow modification of types.  Could give finer grained options like: enable/disable adding/removing fields, overriding methods or anything that would alter the Java .class
   // allowPropertyModification - enable/disable changing default property values for objects/types defined in this layer
   // exportPackage??

   /**
    * A name remapping applied to all classes in this layer - so you can substitute one class for another.
    * This remapping will also be applied to any derived layers
    *    import foo as bar
    * might be the syntax to define this.
   public Map classSubstitutionMap;
    */

   public boolean isInitialized() {
      return initialized;
   }
   
   public boolean isStarted() {
      return started;
   }

   public boolean isValidated() {
      return validated;
   }
   public void validate() {
      if (validated)
         return;

      validated = true;

      if (excluded)
         return;

      if (baseLayers != null && !activated) {
         for (Layer baseLayer:baseLayers)
            baseLayer.ensureValidated(true);
      }

      if (scopeAliases != null) {
         for (Map.Entry<String,String> aliasEnt:scopeAliases.entrySet()) {
            String scopeName = aliasEnt.getValue();
            // It might be a custom scope or global or appGobal
            if (layeredSystem.getScopeProcessor(this, scopeName) == null && ScopeDefinition.getScopeByName(scopeName) == null) {
               error("No definition for scope: " + aliasEnt.getValue() + " to register alias: " + aliasEnt.getKey());
            }
         }
      }

      initImportCache();
      callLayerMethod("validate");
   }

   // TODO: have not needed this yet
   public void process() {
   }
   
   public boolean isProcessed() {
      return isValidated();
   }

   public void init() {
      if (initialized)
         return;

      // Initialize the children after all layer types have been merged in so the modifications have taken effect
      TypeDeclaration td;
      if (model != null && (td = model.getModelTypeDeclaration()) != null) {
         //ParseUtil.startComponent(model);

         // This will go and create all of the dynamic objects defined in this layer's definition file
         Object[] children = td.getObjChildren(this, null, false, true, true);
         if (children != null) {
            if (this.children == null)
               this.children = new ArrayList<Object>(Arrays.asList(children));
            else
               this.children.addAll(Arrays.asList(children));
         }
      }

      initialized = true;

      if (excluded)
         return;

      // Don't initialize the core build layer - it has no indexed types anyway and this causes us to init the
      // per-process index before we've defined the process.
      if (layeredSystem.typeIndexEnabled) {
         if (hasSrc)
            initTypeIndex();
         else
            layerTypeIndex = new LayerTypeIndex();
      }

      if (baseLayers != null && !activated) {
         for (Layer baseLayer:baseLayers)
            baseLayer.ensureInitialized(true);
      }

      callLayerMethod("init");

      if (disabled) {
         disableLayer();
      }

      if (liveDynamicTypes && compiledOnly)
         liveDynamicTypes = false;

      if (layeredSystem.layeredClassPaths && dynamic)
         buildLayer = true;

      // Create a map from class name to the full imported name
      initImports();
   }

   public boolean updateModel(JavaModel newModel) {
      boolean reInit = model != null && model != newModel;
      model = newModel;
      TypeDeclaration modelType = model.getModelTypeDeclaration();
      modelType.isLayerType = true;
      if (reInit && initialized && modelType instanceof ModifyDeclaration) {
         ModifyDeclaration layerModel = (ModifyDeclaration) modelType;
         baseLayerNames = layerModel.getExtendsTypeNames();
         baseLayers = layeredSystem.mapLayerNamesToLayers(model.getRelDirPath(), baseLayerNames, activated, !closed);
         LayerParamInfo lpi = new LayerParamInfo();
         initFailed = layeredSystem.cleanupLayers(baseLayers) || initFailed;
         lpi.activate = activated;
         // TODO: we are resetting the Layer properties based on the new model but really need to first reset them to the defaults.
         // or should we just create a new Layer instance and then update the Layer object references in all of the dependent models, or use a "removeLayer" and "removed" flag?
         String prefix = model.getPackagePrefix();
         // Reinit the dynamic object's state
         dynObj = null; // TODO: should we dispose the old one?
         initDynObj();
         layerModel.initLayerInstance(this, prefix, getInheritedPrefix(baseLayers, prefix, newModel));
         //modelType.initDynamicInstance(this);
         initLayerModel((JavaModel) model, lpi, layerDirName, false, false, dynamic);
         initImports();
         initImportCache();

         updateExcludedStatus();
      }
      return reInit;
   }

   private void updateExcludedStatus() {
      boolean oldExcluded = excluded;
      excluded = !includeForProcess(layeredSystem.processDefinition);
      if (oldExcluded != excluded) {
         System.err.println("*** Not processing exclusion change for layer: " + this + " restart - required");
         if (!excluded)
            markExcluded();
         /*
         if (excluded) {
            layeredSystem.removeExcludedLayers(true);
         }
         else {
            if (!activated)
               layeredSystem.registerInactiveLayer(this);
         }
         */
      }
   }

   public void markExcluded() {
      if (excluded)
         return;
      excluded = true;
      removeFromTypeIndex();
   }

   public static boolean getBaseIsDynamic(List<Layer> baseLayers) {
      /* Now that we have defined the base layers, we'll inherit the package prefix and dynamic state */
      boolean baseIsDynamic = false;
      if (baseLayers != null) {
         for (Layer baseLayer:baseLayers) {
            if (baseLayer.dynamic)
               baseIsDynamic = true;
         }
      }
      return baseIsDynamic;
   }

   public static boolean getInheritedPrefix(List<Layer> baseLayers, String prefix, JavaModel model) {
      boolean inheritedPrefix = false;
      if (baseLayers != null) {
         for (Layer baseLayer:baseLayers) {
            if (prefix == null && baseLayer.packagePrefix != null && baseLayer.exportPackage) {
               prefix = baseLayer.packagePrefix;
               model.setComputedPackagePrefix(prefix);
               inheritedPrefix = true;
               break;
            }
         }
      }
      return inheritedPrefix;
   }

   private void initImports() {
      if (imports != null) {
         importsByName = new HashMap<String,ImportDeclaration>();
         for (ImportDeclaration imp:imports) {
            if (!imp.staticImport) {
               String impStr = imp.identifier;
               String className = CTypeUtil.getClassName(impStr);
               if (className.equals("*")) {
                  String pkgName = CTypeUtil.getPackageName(impStr);
                  if (globalPackages == null)
                     globalPackages = new ArrayList<String>();
                  globalPackages.add(pkgName);
               }
               else {
                  importsByName.put(className, imp);
               }
            }
         }
      }
      else
        importsByName = null;
   }

   public void ensureInitialized(boolean checkBaseLayers) {
      if (!isInitialized()) {
         init();
      }
      if (checkBaseLayers) {
         if (baseLayers != null) {
            for (Layer baseLayer:baseLayers) {
               baseLayer.ensureInitialized(true);
            }
         }
      }
   }

   public String getDefaultBuildDir() {
      return LayerUtil.getLayerClassFileDirectory(this, layerPathName, false);
   }

   public void initBuildDir() {
      if (buildDir == null)
         buildDir = LayerUtil.getLayerClassFileDirectory(this, layerPathName, false);
      else // Translate configured relative paths to be relative to the layer's path on disk
         buildDir = FileUtil.getRelativeFile(layerPathName, buildDir);

      if (buildSrcDir == null) {
         buildSrcDir = FileUtil.concat(LayerUtil.getLayerClassFileDirectory(this, layerPathName, true), layeredSystem.getRuntimePrefix(), getBuildSrcSubDir());
      }
      else
         buildSrcDir = FileUtil.getRelativeFile(layerPathName, buildSrcDir);

      // Is this right?
      buildClassesDir = FileUtil.concat(buildDir, layeredSystem.getRuntimePrefix(), getBuildClassesSubDir());

      // If there's an existing build dir in this layer, mark it as a build layer.  Do this as soon as possible so it shows up and we know we need to
      // build it.
      // TODO: remove this altogether?  We now explicitly mark intermediate build layers with buildLayer = true.  If a layer starts out as a final layer
      // so we make it a build layer, then it becomes an intermediate layer, we then only build the dependent layers for that build layer.  It will not
      // regenerate some files that are already there which might override previously built files.  Those get picked up and are stale... those intermediate
      // build dirs also slow things down so we are not going to try and not include them altogether.
      /*
      if ((!layeredSystem.options.buildAllLayers && new File(FileUtil.concat(buildSrcDir, layeredSystem.getBuildInfoFile())).canRead()) && !buildLayer) {
         buildLayer = true;
      }
      */
   }

   public String getBuildSrcSubDir() {
      if (buildSrcSubDir != null)
         return buildSrcSubDir;

      // Separate layers do not inherit this since their builds are self-contained
      if (buildSeparate)
         return null;

      // This gets inherited from any previous layers
      String res;
      for (int i = layerPosition - 1; i >= 0; i--)
         if ((res = layeredSystem.layers.get(i).buildSrcSubDir) != null)
            return res;
      return null;
   }

   public String getBuildClassesSubDir() {
      if (buildClassesSubDir != null)
         return buildClassesSubDir;

      // Separate layers do not inherit this since their builds are self-contained
      if (buildSeparate || layerPosition == -1 || !activated)
         return null;

      // This gets inherited from any previous layers
      String res;
      for (int i = layerPosition - 1; i >= 0; i--)
         if ((res = layeredSystem.layers.get(i).buildClassesSubDir) != null)
            return res;

      return null;
   }

   public String getBuildClassesDir() {
      String sd = getBuildClassesSubDir();
      String res = FileUtil.concat(buildDir, layeredSystem.getRuntimePrefix(), sd);
      return res;
   }

   // TODO: deal with build classes subdir here?
   public void setBuildClassesDir(String oldBuildDir) {
      buildDir = oldBuildDir;
   }

   public long getLastModifiedTime() {
      if (model == null)
         return -1;

      if (lastModified == 0)
         lastModified = model.getSrcFiles().get(0).getLastModified();
      return lastModified;
   }

   public static boolean isBuildDirPath(String dir) {
      return dir.contains("${buildDir}");
   }

   void initSrcCache(ArrayList<ReplacedType> replacedTypes) {
      for (int i = 0; i < topLevelSrcDirs.size(); i++) {
         String dir = topLevelSrcDirs.get(i);
         if (!isBuildDirPath(dir))
            dir = FileUtil.getRelativeFile(layerPathName, dir);
         else {
            // Can only process buildDir paths when we are activated
            // TODO: Need to fix this for android because we need to build R.java in the prebuild stage so it is available to the SC source
            // Instead of trying to get prebuild to work for inactive layers, we could try to run the android tool against the inactive source, storing the result in a
            // directory we include only when looking up the inactive layers.
            if (!activated)
               continue;
            dir = dir.replace("${buildDir}", layeredSystem.buildDir);
         }
         if (dir.contains("${"))
            System.err.println("Layer: " + getLayerName() + ": Unrecognized variable in srcPath: " + dir);
         File dirFile = new File(dir);
         if (!addSrcFilesToCache(dirFile, "", replacedTypes)) {
            // For hierarchical projects it's easier to specify all possible src dirs, even if some do not exist.  This is thus a warning, not an error
            warn("Missing src dir: " + dir);
            // Actually remove this so it does not end up in the index
            topLevelSrcDirs.remove(i);
            i--;
         }
      }
      if (globalPackages != null) {
         for (String pkg:globalPackages) {
            Set<String> filesInPackage = layeredSystem.getFilesInPackage(pkg);
            if (filesInPackage != null) {
               for (String impName:filesInPackage) {
                  importsByName.put(impName, ImportDeclaration.create(CTypeUtil.prefixPath(pkg, impName)));
               }
            }
            else {
               error("No files in global import: " + pkg);
            }
         }
      }
      if (preCompiledSrcPath != null) {
         String [] srcList = preCompiledSrcPath.split(FileUtil.PATH_SEPARATOR);
         List<String> preCompiledSrcDirs = Arrays.asList(srcList);
         for (String preCompiledDir:preCompiledSrcDirs) {
            String ext = FileUtil.getExtension(preCompiledDir);
            if (ext != null && (ext.equals("jar") || ext.equals("zip"))) {
               try {
                  ZipFile zipFile = new ZipFile(preCompiledDir);
                  if (srcDirZipFiles == null)
                     srcDirZipFiles = new ArrayList<ZipFile>();
                  srcDirZipFiles.add(zipFile);
               }
               catch (IOException exc) {
                  System.err.println("*** Unable to open preCompiledSrcPath zip file: " + preCompiledDir + " exc:" + exc.toString());
               }


            }
            else {
               File f = new File(preCompiledDir);
               if (!f.isDirectory())
                  System.err.println("*** Unable to open preCompiledSrcPath directory: " + preCompiledDir);
               else
                  addSrcFilesToCache(f, "", replacedTypes);
            }
         }
      }
   }

   public void error(String... args) {
      reportMessage(MessageType.Error, args);
   }

   public void warn(String...args) {
      reportMessage(MessageType.Warning, args);
   }

   public void verbose(String...args) {
      StringBuilder sb = new StringBuilder();
      for (String arg:args)
         sb.append(arg);
      if (layeredSystem != null)
         layeredSystem.reportMessage(MessageType.Debug, sb);
      else
         System.out.println(sb);
   }

   public void reportMessage(MessageType type, String... args) {
      StringBuilder sb = new StringBuilder();
      sb.append(type);
      sb.append(" in layer: ");
      sb.append(layerPathName);
      sb.append(": ");
      for (String arg:args)
         sb.append(arg);
      if (layeredSystem != null)
         layeredSystem.reportMessage(type, sb);
      else
         System.err.println(sb);
   }

   private boolean addSrcFilesToCache(File dir, String prefix, ArrayList<ReplacedType> replacedTypes) {
      String srcDirPath = dir.getPath();
      if (!srcDirs.contains(srcDirPath))
         srcDirs.add(srcDirPath);

      String[] files = dir.list();
      if (files == null) {
         return false;
      }
      if (excludedPaths != null && prefix != null) {
         for (String path:excludedPaths) {
            if (path.equals(prefix))
               return true;
         }
      }

      TreeSet<String> dirIndex = getDirIndex(prefix);
      String absPrefix = FileUtil.concat(packagePrefix.replace('.', FileUtil.FILE_SEPARATOR_CHAR), prefix);
      for (String fn:files) {
         File f = new File(dir, fn);

         // Do not index the layer file itself.  otherwise, it shows up in the SC type system as a parent type in some weird cases
         if (prefix.equals("") && fn.equals(layerBaseName))
            continue;
         String ext = FileUtil.getExtension(fn);
         String srcPath = FileUtil.concat(prefix, fn);
         IFileProcessor proc = ext == null ? null : layeredSystem.getFileProcessorForExtension(ext, f.getPath(), true, this, null, false);

         // This isParsed test is also used for properly setting langExtensions for the type index
         if (proc != null && proc.isParsed()) {
            // Register under both the name with and without the suffix
            srcDirCache.put(srcPath, f);
            srcDirCache.put(FileUtil.removeExtension(srcPath), f);
            String rootPath = dir.getPath();
            layeredSystem.addToPackageIndex(rootPath, this, false, true, absPrefix, fn);

            String srcRelType = srcPath.replace(FileUtil.FILE_SEPARATOR_CHAR, '.');

            // Has this type already been loaded in a previous layer?  If so, we need to record that we need to apply this type in this layer after the
            // layer has been started.
            if (replacedTypes != null && proc.getProducesTypes()) {
               boolean prepend = proc.getPrependLayerPackage();
               String typeName =  prepend ? CTypeUtil.prefixPath(packagePrefix, FileUtil.removeExtension(srcRelType)) : srcRelType;

               TypeDeclaration prevType = layeredSystem.getTypeFromCache(typeName, this, prepend);
               if (prevType != null)
                  replacedTypes.add(new ReplacedType(typeName, proc.getPrependLayerPackage()));
            }

            dirIndex.add(FileUtil.removeExtension(fn));

            // If the file is excluded but is a source file, we'll need to mark it as excluded in the type index so we do not think it's a new file.
            if (layerTypeIndex != null && excludedFile(fn, prefix)) {
               layerTypeIndex.fileIndex.put(FileUtil.concat(rootPath, srcPath), TypeIndexEntry.EXCLUDED_SENTINEL);
            }
         }
         else if (!excludedFile(fn, prefix) && f.isDirectory()) {
            if (!addSrcFilesToCache(f, FileUtil.concat(prefix, f.getName()), replacedTypes)) {
               warn("Invalid child src directory: " + f);
            }
         }
      }
      return true;
   }

   private TreeSet<String> getDirIndex(String prefix) {
      if (prefix == null)
         prefix = "";
      TreeSet<String> dirIndex = relSrcIndex.get(prefix);
      if (dirIndex == null) {
         dirIndex = new TreeSet<String>();
         relSrcIndex.put(prefix, dirIndex);
      }
      return dirIndex;
   }
   
   public void addNewSrcFile(SrcEntry srcEnt, boolean checkPeers) {
      String relFileName = srcEnt.relFileName;
      File f = new File(srcEnt.absFileName);

      String relDir = srcEnt.getRelDir();
      TreeSet<String> dirIndex = getDirIndex(relDir);
      srcDirCache.put(FileUtil.removeExtension(relFileName), f);
      srcDirCache.put(relFileName, f);
      String absPrefix = FileUtil.concat(packagePrefix.replace('.', FileUtil.FILE_SEPARATOR_CHAR), relDir);
      layeredSystem.addToPackageIndex(FileUtil.normalize(layerPathName), this, false, true, FileUtil.normalize(absPrefix), srcEnt.baseFileName);
      dirIndex.add(FileUtil.removeExtension(srcEnt.baseFileName));
      // If there's an import packageName.* for this type, make sure we add the import
      if (globalPackages != null) {
         String typeName = srcEnt.getTypeName();
         if (typeName != null) {
            String packageName = CTypeUtil.getPackageName(typeName);
            String className = CTypeUtil.getClassName(typeName);
            for (String globalPackage : globalPackages) {
               if (globalPackage.equals(packageName)) {
                  importsByName.put(className, ImportDeclaration.create(typeName));
                  break;
               }
            }
         }
      }
      if (checkPeers && layeredSystem.peerSystems != null) {
         for (LayeredSystem peerSys:layeredSystem.peerSystems) {
            Layer peerLayer = activated ? peerSys.getLayerByName(getLayerUniqueName()) : peerSys.lookupInactiveLayer(getLayerName(), false, true);
            if (peerLayer != null)
               peerLayer.addNewSrcFile(srcEnt, false);
         }
      }
   }

   public void removeSrcFile(SrcEntry srcEnt) {
      String relFileName = srcEnt.relFileName;
      File f = new File(srcEnt.absFileName);
      srcDirCache.remove(FileUtil.removeExtension(relFileName));
      srcDirCache.remove(relFileName);
      String absPrefix = FileUtil.concat(packagePrefix.replace('.', '/'), srcEnt.getRelDir());
      layeredSystem.removeFromPackageIndex(layerPathName, this, false, true, absPrefix, srcEnt.baseFileName);
      // TODO: any reason to remove the dirIndex entry?  and the globalPackages entry if there's an import packageName.* which matches this class?  We should validate each entry still exists before returning it
   }

   /**
    * The SrcPathType object is used to register one or more different types of src files - e.g. source files, files in the web directory, test files etc.  
    * Most of the time you can use the default src path type - 'null' and just register a processor or language by the extension.  But when you need to treat
    * files with the same suffix differently in different contexts, you register a new SrcPathType.  Assign a path-prefix of where to find these files.
    * You can also assign a buildPrefix for a path type which is used in computing where the generated files go.  
    */
   private static class SrcPathType {
      /** The path name of the src files - if relative is true, relative to this layer - e.g. 'web' or 'src/main/tests.  If absolute, the abs path name to find the src of this type' */
      String srcPath;
      boolean relative;
      /** The name of the path-type - e.g. 'web' or 'testFiles' */
      String pathTypeName;
      /**
       * The build prefix to use when building files of this type.  The value which is used is relative to the buildLayer, allowing you to
       * reorganize files found in base-layers by adding a new layer and changing the buildPrefix for that file type..
       */
      String buildPrefix;

      public String toString() {
         if (pathTypeName == null)
            return "<null src path type>";
         if (srcPath == null && buildPrefix == null)
            return pathTypeName;
         String buildPrefixStr = buildPrefix == null ? "" : '@' + buildPrefix;
         String srcPathStr = srcPath == null ? "" : ':' + srcPath;
         return pathTypeName + srcPathStr + buildPrefixStr;
      }
   }

   private static class ReplacedType {
      String typeName;
      boolean prependPackage;

      ReplacedType(String tn, boolean pp) {
         this.typeName = tn;
         this.prependPackage = pp;
      }
   }

   public void start() {
      if (started)
         return;
      started = true;

      if (excluded)
         return;

      if (baseLayers != null && !activated) {
         for (Layer baseLayer:baseLayers)
            baseLayer.ensureStarted(true);
      }

      if (isBuildLayer() && activated && !disabled) {
         if (buildSrcDir == null) {
            initBuildDir();
         }
         if (buildSrcDir == null)
            System.err.println("*** Warning - activated build layer started without build dirs initialized: " + this);
         else {
            loadBuildInfo();
            LayeredSystem.initBuildFile(buildSrcDir);
            LayeredSystem.initBuildFile(buildClassesDir);
         }
      }

      if (repositoryPackages != null && !disabled) {
         for (RepositoryPackage pkg:repositoryPackages) {
            DependencyContext pkgCtx = new DependencyContext(pkg, "Layer: " + toString() + " package tree");
            layeredSystem.repositorySystem.installPackage(pkg, pkgCtx);
            if (layeredSystem.options.verbose) {
               verbose(pkgCtx.dumpContextTree().toString());
            }
         }
         installPackages(repositoryPackages.toArray(new RepositoryPackage[repositoryPackages.size()]));
      }

      // First start the model so that it can set up our paths etc.
      if (model != null)
         ParseUtil.startComponent(model);

      if (disabled) {
         System.out.println("Layer: " + getLayerName() + " is disabled");
         disableLayer();
         return;
      }

      callLayerMethod("start");

      if (disabled) {
         disableLayer();
         return;
      }

      if (classPath != null) {
         classDirs = Arrays.asList(classPath.split(FileUtil.PATH_SEPARATOR));
         zipFiles = new ZipFile[classDirs.size()];
         for (int i = 0; i < classDirs.size(); i++) {
            String classDir = classDirs.get(i);

            // skip empty directories
            if (classDir.length() == 0)
               continue;

            // Replace "." with the layerPathName - allowing classpath's to be encapsulated in the layer dir
            classDir = FileUtil.getRelativeFile(layerPathName, classDir);
            classDirs.set(i, classDir); // Store the translated path
            String ext = FileUtil.getExtension(classDir);
            if (ext != null && (ext.equals("jar") || ext.equals("zip"))) {
               try {
                  zipFiles[i] = new ZipFile(classDir);
               }
               catch (IOException exc) {
                  System.err.println("*** Can't open layer: " + layerPathName + "'s classPath entry as a zip file: " + classDir);
               }
            }
         }
      }
      if (externalClassPath != null) {
         externalClassDirs = Arrays.asList(externalClassPath.split(FileUtil.PATH_SEPARATOR));
         externalZipFiles = new ZipFile[externalClassDirs.size()];
         for (int i = 0; i < externalClassDirs.size(); i++) {
            String classDir = externalClassDirs.get(i);
            // Make classpath entries relative to the layer directory for easy encapsulation
            classDir = FileUtil.getRelativeFile(layerPathName, classDir);
            externalClassDirs.set(i, classDir); // Store the translated path
            String ext = FileUtil.getExtension(classDir);
            if (ext != null && (ext.equals("jar") || ext.equals("zip"))) {
               try {
                  externalZipFiles[i] = new ZipFile(classDir);
               }
               catch (IOException exc) {
                  System.err.println("*** Can't open layer: " + layerPathName + "'s classPath entry as a zip file: " + classDir);
               }
            }
         }
      }

      if (topLevelSrcDirs == null)
         initSrcDirs();

      if (layeredSystem.typeIndexEnabled) {
         if (layerTypeIndex == null)
            layerTypeIndex = new LayerTypeIndex();
         layerTypeIndex.layerPathName = getLayerPathName();
         if (layerTypeIndex.layerPathName == null)
            System.err.println("*** Missing layer path name for type index");
      }

      if (excludedFiles != null) {
         excludedPatterns = new ArrayList<Pattern>(excludedFiles.size());
         for (int i = 0; i < excludedFiles.size(); i++)
            excludedPatterns.add(Pattern.compile(excludedFiles.get(i)));
      }
      if (buildDir != null && buildDir.startsWith(layerPathName))
         excludedPaths.add(buildDir.substring(layerPathName.length()+1));
      if (buildSrcDir != null && buildSrcDir != buildDir && buildSrcDir.startsWith(layerPathName))
         excludedPaths.add(buildSrcDir.substring(layerPathName.length()+1));

      if (skipStartFiles != null) {
         skipStartPatterns = new ArrayList<Pattern>(skipStartFiles.size());
         for (int i = 0; i < skipStartFiles.size(); i++)
            skipStartPatterns.add(Pattern.compile(skipStartFiles.get(i)));
      }
      if (buildDir != null && buildDir.startsWith(layerPathName))
         excludedPaths.add(buildDir.substring(layerPathName.length()+1));
      if (buildSrcDir != null && buildSrcDir != buildDir && buildSrcDir.startsWith(layerPathName))
         excludedPaths.add(buildSrcDir.substring(layerPathName.length()+1));

      // Now go through any class dirs and register them in the index
      if (classDirs != null) {
         for (int j = 0; j < classDirs.size(); j++)
            layeredSystem.addPathToIndex(this, classDirs.get(j));
      }
      if (externalClassDirs != null) {
         for (int j = 0; j < externalClassDirs.size(); j++)
            layeredSystem.addPathToIndex(this, externalClassDirs.get(j));
      }

      // When the layer is activated, we load types in the proper order but when it's not activated, we lazily populate
      // the type system.  This means that as each layer is loaded, it's important that we find any types which we replace
      // and replace them so the model is in sync with this layer.  When the layer is active, this operation should be fine
      // but we end up loading types in the wrong order - particularly when there are multiple runtimes.
      // We'd need to move this getSrcTypeDeclaration call until after we've started the corresponding peer layers.
      replacedTypes = !activated ? new ArrayList<ReplacedType>() : null;
      // Now init our index of the files managed by this layer
      initSrcCache(replacedTypes);

      // Need to save the filtered list of topLevelSrcDirs in the index so we know when this particular index is out of date.
      if (layerTypeIndex != null)
         layerTypeIndex.topLevelSrcDirs = topLevelSrcDirs.toArray(new String[topLevelSrcDirs.size()]);

      if (isBuildLayer())
         makeBuildLayer();

      initReplacedTypes();

      layeredSystem.initSysClassLoader(this, LayeredSystem.ClassLoaderMode.LIBS);
   }

   private void initReplacedTypes() {
      // This is the list of types defined in this layer which were already loaded into the type cache.  To keep them from being stale, when this inactive layer is opened
      // we need to replace them with the ones  in this layer now that this layer is open - loading the type should do it.
      // We need to skip this when we are starting the layers for the type index - need to avoid all normal src lookups in this phase
      if (replacedTypes != null && !closed  && !layeredSystem.startingTypeIndexLayers) {
         for (ReplacedType replacedType:replacedTypes) {
            TypeDeclaration newType = (TypeDeclaration) layeredSystem.getSrcTypeDeclaration(replacedType.typeName, null, replacedType.prependPackage, false, true, this, false);
            if (newType == null)
               System.out.println("*** Error - did not find type: " + replacedType.typeName + " after adding layer: " + this);
         }
      }
   }

   public void startReplacingTypes(String modelTypeName) {
      SrcEntry srcEnt = getSrcEntryForType(modelTypeName);
      if (srcEnt != null) {
         TypeDeclaration td = layeredSystem.getInactiveTypeDeclaration(srcEnt);
         if (td != null)
            ParseUtil.realInitAndStartComponent(td);
         else
            System.err.println("*** Unable to find replaced type: " + modelTypeName);
      }
   }


   private void initSrcDirs() {
      if (srcPath == null) {
         topLevelSrcDirs = new ArrayList<String>(Collections.singletonList(LayerUtil.getLayerSrcDirectory(layerPathName)));
      }
      else {
         String [] srcList = srcPath.split(FileUtil.PATH_SEPARATOR);
         topLevelSrcDirs = new ArrayList<String>(Arrays.asList(srcList));
         for (int i = 0; i < topLevelSrcDirs.size(); i++) {
            if (topLevelSrcDirs.get(i).equals("."))
               topLevelSrcDirs.set(i, layerPathName);
         }
         if (layeredSystem.options.verbose) {
            verbose("Layer: " + this + " custom src path:");
            for (String srcDir:topLevelSrcDirs) {
               String srcPathType = getSrcPathTypeName(srcDir, true);
               verbose("   " + srcDir + (srcPathType != null ? " srcPathType: " + srcPathType : ""));
            }
         }
      }
   }

   public void ensureStarted(boolean checkBaseLayers) {
      if (!isStarted()) {
         start();
      }
      if (checkBaseLayers && !excluded) {
         if (baseLayers != null) {
            for (Layer baseLayer:baseLayers) {
               baseLayer.ensureStarted(true);
            }
         }
      }
   }

   public void ensureValidated(boolean checkBaseLayers) {
      if (!isValidated()) {
         validate();
      }
      if (checkBaseLayers && !excluded) {
         if (baseLayers != null) {
            for (Layer baseLayer:baseLayers) {
               baseLayer.ensureValidated(true);
            }
         }
      }
   }

   public boolean isBuildLayer() {
      return buildSeparate || layeredSystem.buildLayer == this || buildLayer;
   }

   public void makeBuildLayer() {
      buildLayer = true;
      if (buildSrcIndex == null)
         buildSrcIndex = readBuildSrcIndex();
   }

   public boolean markBuildSrcFileInUse(File genFile, String genRelFileName) {
      SrcIndexEntry lastValid = null;
      if (!activated)
         throw new UnsupportedOperationException();
      for (int i = layerPosition; i < layeredSystem.layers.size(); i++) {
         Layer l = layeredSystem.layers.get(i);
         // We're only adding src index entries if there's an actual dependency.  Otherwise, this ends up putting extra entries
         // into the buildSrcIndex so that when we run without some base layer, we get errors.
         if (l.isBuildLayer() && (l == this || l.extendsLayer(this))) {
            if (l.buildSrcIndex == null)
               l.buildSrcIndex = l.readBuildSrcIndex();
            SrcIndexEntry sie = l.buildSrcIndex.get(genRelFileName);
            if (sie == null) {
               if (lastValid == null) {
                  if (traceBuildSrcIndex)
                     System.out.println("No buildSrcEntry for: " + genRelFileName + " mark-in-use failed");
                  // TODO: could compute this by getting the hash from the file but why would buildSrcIndex drift out of sync
                  // with the deps?   In one case, we may have added a new layer so in that case save the last index entry
                  // and use that since by default the new layer inherits the src index entries from the previous one
                  return false;
               }
               else {
                  if (traceBuildSrcIndex)
                     System.out.println("Propagating buildSrcEntry to layer: " + l + " :" + genRelFileName + " : " + lastValid);

                  l.buildSrcIndex.put(genRelFileName, lastValid);
                  l.buildSrcIndexNeedsSave = true;
               }
            }
            else {
               lastValid = sie;
               sie.inUse = true;
               if (traceBuildSrcIndex)
                  System.out.println("Marking buildSrcEntry in use: " + l + " :" + genRelFileName + " : " + lastValid);
            }
         }
      }
      // If we did not find this file anyplace, we need to regenerate
      return lastValid != null;
   }

   private static String BUILD_SRC_INDEX_FILE = "buildSrcIndex.ser";

   private static void printBuildSrcIndex(HashMap<String,SrcIndexEntry> buildSrcIndex) {
      for (Map.Entry<String,SrcIndexEntry> ent:buildSrcIndex.entrySet()) {
         System.out.print("   ");
         System.out.print(ent.getKey());
         System.out.print(" = ");
         System.out.println(ent.getValue());
      }
   }

   private HashMap<String,SrcIndexEntry> readBuildSrcIndex() {
      File buildSrcFile = new File(buildSrcDir, BUILD_SRC_INDEX_FILE);
      if (buildSrcFile.canRead()) {
         ObjectInputStream ois = null;
         FileInputStream fis = null;
         try {
            ois = new ObjectInputStream(fis = new FileInputStream(buildSrcFile));
            HashMap<String, SrcIndexEntry> res = (HashMap<String, SrcIndexEntry>) ois.readObject();
            if (traceBuildSrcIndex) {
               System.out.println("Read buildSrcIndex for: " + this + " runtime: " + this.layeredSystem.getRuntimeName());
               if (res != null) {
                  printBuildSrcIndex(res);
               }
            }
            if (res != null) {
               return res;
            }
         }
         catch (InvalidClassException exc) {
            System.out.println("buildSrcIndex - version changed: " + this);
            buildSrcFile.delete();
         }
         catch (IOException exc) {
            System.out.println("*** can't read build srcFile: " + exc);
         }
         catch (ClassNotFoundException exc) {
            System.out.println("*** can't read build srcFile: " + exc);
         }
         finally {
            FileUtil.safeClose(ois);
            FileUtil.safeClose(fis);
         }
      }
      return new HashMap<String,SrcIndexEntry>();
   }

   public void cleanBuildSrcIndex() {
      if (buildSrcIndex == null)
         return;

      ArrayList<String> unremovedFiles = null;
      ArrayList<String> removedFiles = null;
      ArrayList<String> inuseFiles = null;

      PerfMon.start("cleanBuildSrcIndex");

      if (traceBuildSrcIndex)
         System.out.println("Cleaning buildSrcIndex for: " + this);

      for (Iterator<Map.Entry<String, SrcIndexEntry>> it = buildSrcIndex.entrySet().iterator(); it.hasNext(); ) {
         Map.Entry<String, SrcIndexEntry> ent = it.next();
         SrcIndexEntry sie = ent.getValue();
         String path = ent.getKey();

         /** Some processors will store their generated files in a different directory (e.g. the doc html files).
          *  Note: do not pass in "this" for the fromLayer parameter.  To get the right thing, we should pass in the
          *  layer which contains the original source file.  We don't have that info, but better to consider the
          *  processor than ignore because it's a dynamic layer.
          */
          // TODO: NULL is no good for the layer here - should store the layer in the build src index so we can accurately
         // compute the info below.  Maybe we put the layer name in the SrcIndexEntry
         String layerName = sie.layerName;
         Layer srcLayer = null;
         if (layerName != null) {
            srcLayer = layeredSystem.getLayerByDirName(layerName);
         }
         IFileProcessor proc = layeredSystem.getFileProcessorForFileName(path, srcLayer, BuildPhase.Process);
         String srcDir = proc == null ? buildSrcDir : proc.getOutputDirToUse(layeredSystem, buildSrcDir, buildDir);
         String fileName = FileUtil.concat(srcDir, path);
         if (!sie.inUse) {

            // Inner type
            if (path.indexOf(TypeDeclaration.INNER_STUB_SEPARATOR) != -1) {
               String dotPath = FileUtil.removeExtension(path.replace(FileUtil.FILE_SEPARATOR_CHAR, '.'));
               String[] typeNames = StringUtil.split(dotPath, TypeDeclaration.INNER_STUB_SEPARATOR);
               // Pick the outermost type to see if that is still in use
               String typeName = typeNames[0].replace('.', '/') + ".java";
               SrcIndexEntry outer = buildSrcIndex.get(typeName);
               if (outer != null && outer.inUse) {
                  byte[] currentHash;
                  try {
                     currentHash = StringUtil.computeHash(FileUtil.getFileAsBytes(fileName));
                  }
                  catch (IllegalArgumentException exc) {
                     currentHash = null;
                  }

                  if (currentHash != null && Arrays.equals(currentHash, sie.hash)) {
                     sie.inUse = true;
                     continue;
                  }
                  // Not on the file system or changed.  Don't leave the stale srcFileIndex hanging around or it will
                  // stop us from rebuilding it in generateInnerStub.
                  else {
                     if (traceBuildSrcIndex) {
                        if (currentHash == null)
                           System.out.println("   removing index for missing file : " + path + " = " + sie);
                        else
                           System.out.println("   removing index for mismatching file: " + path + " = " + sie + " != " + SrcIndexEntry.hashToString(currentHash));
                     }
                     it.remove();
                     continue;
                  }
               }
            }


            // If we inherit the source file, it is still there but renamed with the .inh suffix
            File srcFile = new File(fileName);
            if (!srcFile.canRead()) {
               String inhFileName = FileUtil.replaceExtension(fileName, Language.INHERIT_SUFFIX);
               File inhFile = new File(inhFileName);
               if (inhFile.canRead()) {
                  fileName = inhFileName;
               }
            }

            try {
               byte[] currentHash = StringUtil.computeHash(FileUtil.getFileAsBytes(fileName));
               if (!Arrays.equals(currentHash, sie.hash))
                  System.out.println("*** Warning generated file: " + fileName + " appears to have been changed.  Did you modify the generated file instead of the source file?");
               else {
                  LayerUtil.removeFileAndClasses(fileName);
                  LayerUtil.removeInheritFile(fileName);
                  if (layeredSystem.options.sysDetails) {
                     if (removedFiles == null)
                        removedFiles = new ArrayList<String>();
                     removedFiles.add(fileName);
                  }
               }
            }
            catch (IllegalArgumentException exc) {
               if (layeredSystem.options.verbose) {
                  if (unremovedFiles == null)
                     unremovedFiles = new ArrayList<String>();
                  unremovedFiles.add(fileName);
               }
            }
            // TODO: remove generated .java and .class files here, possibly compare the hash to be sure it hasn't changed?
            it.remove();
         }
         else {
            if (layeredSystem.options.sysDetails) {
               if (inuseFiles == null)
                  inuseFiles = new ArrayList<String>();
               inuseFiles.add(fileName);
            }
         }
      }

      PerfMon.end("cleanBuildSrcIndex");

      if (layeredSystem.options.sysDetails) {
         if (inuseFiles != null) {
            System.out.println("Build src index - in use files: " + inuseFiles);
         }
         if (removedFiles != null) {
            System.out.println("Build src index - removed these files: " + removedFiles);
         }
      }
      if (layeredSystem.options.verbose && unremovedFiles != null) {
         System.out.println("Build src index - out of sync - failed to remove these files: " + unremovedFiles);
      }
   }

   private void writeBuildSrcIndex(boolean clean) {
      if (buildSrcIndex == null)
         return;

      // TODO: used to do cleanBuildSrcIndex here but that actually removes the files.  We call saveBuildInfo on
      // each build, even when we've just added a new layer so that did not work

      if (clean)
         cleanBuildSrcIndex();

      saveBuildSrcIndex();
      if (traceBuildSrcIndex) {
         if (buildSrcIndex != null) {
            System.out.println("Write buildSrcIndex for: " + this);
            printBuildSrcIndex(buildSrcIndex);
         }
      }
   }

   public void saveBuildSrcIndex() {
      File buildSrcFile = new File(buildSrcDir, BUILD_SRC_INDEX_FILE);
      File buildSrcDirFile = new File(buildSrcDir);
      if (!buildSrcDirFile.isDirectory()) {
         if (!buildSrcDirFile.mkdirs()) {
            System.err.println("*** Can't make buildSrcDir: " + buildSrcDir);
            return;
         }
      }
      if (buildSrcIndex.size() == 0) {
         if (buildSrcFile.canRead())
            buildSrcFile.delete();
         return;
      }

      ObjectOutputStream os = null;
      try {
         os = new ObjectOutputStream(new FileOutputStream(buildSrcFile));
         os.writeObject(buildSrcIndex);

         buildSrcIndexNeedsSave = false;
      }
      catch (IOException exc) {
         System.err.println("*** can't write build srcFile: " + exc);
      }
      finally {
         FileUtil.safeClose(os);
      }
   }

   public final static String TYPE_INDEX_SUFFIX = "__typeIndex.ser";

   public void initTypeIndex() {
      File typeIndexFile = new File(layeredSystem.getTypeIndexFileName(getLayerName()));
      SysTypeIndex sysIndex = layeredSystem.typeIndex;
      if (sysIndex == null)
         sysIndex = layeredSystem.typeIndex = new SysTypeIndex(layeredSystem, layeredSystem.getTypeIndexIdent());
      LayerListTypeIndex useTypeIndex = activated ? sysIndex.activeTypeIndex : sysIndex.inactiveTypeIndex;
      String layerName = getLayerName();

      // In case we're in the midst of reading the type index for this layer, use that one instead of reading a duplicate and getting out of sync.
      layerTypeIndex = useTypeIndex.typeIndex.get(layerName);
      boolean addIndexEntry = true;
      if (layerTypeIndex != null) {
         typeIndexRestored = true;
         addIndexEntry = false;
      }

      // A clean build of everything will reset the layerTypeIndex
      if (layerTypeIndex == null && typeIndexFile.canRead() && (!activated || !getBuildAllFiles())) {
         layerTypeIndex = layeredSystem.readTypeIndexFile(getLayerName());
         typeIndexRestored = true;
         typeIndexFileLastModified = new File(getTypeIndexFileName()).lastModified();
      }
      if (layerTypeIndex == null) {
         layerTypeIndex = new LayerTypeIndex();
         layerTypeIndex.langExtensions = langExtensions;
      }
      // Always add the layer's type and layer components here since we've already started the layer's model and type.
      // For most types they are updated when they are started but the layer component starts before the type index has
      // been initialized.
      if (model != null) {
         TypeDeclaration modelType = model.getModelTypeDeclaration();
         modelType.initTypeIndex();
      }
      // The core build layer is created in the constructor so don't do this test for it.
      if (this != layeredSystem.coreBuildLayer && layeredSystem.writeLocked == 0) {
         System.err.println("Updating type index without write lock: ");
         new Throwable().printStackTrace();;
      }

      if (layerName != null && addIndexEntry) {
         useTypeIndex.typeIndex.put(layerName, layerTypeIndex);
      }
      layerTypeIndex.baseLayerNames = baseLayerNames == null ? null : baseLayerNames.toArray(new String[baseLayerNames.size()]);
   }

   public void removeFromTypeIndex() {
      SysTypeIndex sysIndex = layeredSystem.typeIndex;
      if (sysIndex != null) {
         LayerListTypeIndex useTypeIndex = activated ? sysIndex.activeTypeIndex : sysIndex.inactiveTypeIndex;
         String layerName = getLayerName();
         useTypeIndex.typeIndex.remove(layerName);
      }
   }

   private String getTypeIndexFileName() {
      return layeredSystem.getTypeIndexFileName(getLayerName());
   }

   public void saveTypeIndex() {
      // For activated layers, we might not have a complete type index so we cannot save it.
      // For inactivated layers, we only want to save this if we've fully initialized it.
      if (!activated && (layerTypesStarted || typeIndexRestored))  {
         if (!started || layerTypeIndex.layerPathName == null)
            System.err.println("*** Invalid type index during save");
         else if (layerTypeIndex.layerPathName.equals(layerUniqueName))
            System.out.println("*** Invalid layer path index name");
         File typeIndexFile = new File(getTypeIndexFileName());
         ObjectOutputStream os = null;
         try {
            os = new ObjectOutputStream(new FileOutputStream(typeIndexFile));
            os.writeObject(layerTypeIndex);
            typeIndexNeedsSave = false;
            typeIndexFileLastModified = System.currentTimeMillis();
         }
         catch (IOException exc) {
            System.err.println("*** Unable to write typeIndexFile: " + exc);
         }
         finally {
            FileUtil.safeClose(os);
         }
      }
   }

   public void updateFileIndexLastModified() {
      if (typeIndexFileLastModified != -1) {
         File typeIndexFile = new File(getTypeIndexFileName());
         if (typeIndexFile.lastModified() < typeIndexFileLastModified)
            typeIndexFile.setLastModified(typeIndexFileLastModified);
      }
   }


   public void markDynamicType(String typeName) {
      if (dynTypeIndex == null)
         dynTypeIndex = new HashSet<String>();
      dynTypeIndex.add(typeName);
   }

   public boolean isDynamicType(String typeName) {
      return dynTypeIndex != null && dynTypeIndex.contains(typeName);
   }

   private HashSet<String> readDynTypeIndex() {
      File dynTypeIndexFile = new File(buildSrcDir, layeredSystem.getDynTypeIndexFile());
      if (dynTypeIndexFile.canRead()) {
         ObjectInputStream ois = null;
         FileInputStream fis = null;
         try {
            ois = new ObjectInputStream(fis = new FileInputStream(dynTypeIndexFile));
            HashSet<String> res = (HashSet<String>) ois.readObject();
            if (res != null) {
               return res;
            }
         }
         catch (InvalidClassException exc) {
            System.out.println("reaDynTypeIndex - version changed: " + this);
            dynTypeIndexFile.delete();
         }
         catch (IOException exc) {
            System.out.println("*** can't read dyn type index: " + exc);
         }
         catch (ClassNotFoundException exc) {
            System.out.println("*** can't read dyn type index: " + exc);
         }
         finally {
            FileUtil.safeClose(ois);
            FileUtil.safeClose(fis);
         }
      }
      return null;
   }

   public final static int DEFAULT_SORT_PRIORITY = 0;

   public int getSortPriority() {
      int ct = 0;
      // The current implemntation gives us three tiers of layers - compiled-only framework layers (e.g. js.sys)
      // compiled-only application layers, e.g. util and the rest - application layers which are always appended unless they
      // have a dependency.
      if (compiledOnly)
         ct--;
      if (codeType == CodeType.Framework)
         ct--;

      if (ct == 0)
         return DEFAULT_SORT_PRIORITY;

      return ct;
   }

   public void saveDynTypeIndex() {
      File dynTypeFile = new File(buildSrcDir, layeredSystem.getDynTypeIndexFile());
      File buildSrcDirFile = new File(buildSrcDir);
      if (buildSrcDir.contains("clientServer") && layeredSystem.getRuntimeName().contains("java")) {
         if (dynTypeIndex != null && !dynTypeIndex.contains("sc.html.index") && dynamic) {
            System.err.println("*** Error - saving clientServer index without a dynamic sc.html.index page!");
         }
      }
      if (!buildSrcDirFile.isDirectory()) {
         if (!buildSrcDirFile.mkdirs()) {
            System.err.println("*** Can't make buildSrcDir: " + buildSrcDir);
            return;
         }
      }
      if (dynTypeIndex == null || dynTypeIndex.size() == 0) {
         if (dynTypeFile.canRead())
            dynTypeFile.delete();
         return;
      }

      ObjectOutputStream os = null;
      try {
         os = new ObjectOutputStream(new FileOutputStream(dynTypeFile));
         os.writeObject(dynTypeIndex);
      }
      catch (IOException exc) {
         System.out.println("*** can't write dyn type index file: " + exc);
      }
      finally {
         FileUtil.safeClose(os);
      }
   }

   private void initImportCache() {
      // Resolve any imports in this layer
      if (imports != null) {
         for (int i = 0;i < imports.size(); i++) {
            ImportDeclaration imp = imports.get(i);
            if (imp.staticImport) {
               String typeName = CTypeUtil.getPackageName(imp.identifier);
               Object typeObj = layeredSystem.getSrcTypeDeclaration(typeName, getNextLayer(), true);
               // Forcing it to always check for inner types here since we may be directly importing an inner type.
               // There's an optimization to avoid the getClass call for inner types in the general case.
               //
               // Not using layerResolve here since this type is resolved for runtime, not for layer init time.
               if (typeObj == null)
                  typeObj = layeredSystem.getClassWithPathName(typeName, this, false, true, false);
               if (imp.hasWildcard()) {
                  boolean addedAny = false;
                  if (typeObj != null) {
                     Object[] methods = ModelUtil.getAllMethods(typeObj, "static", true, false, false);
                     if (methods != null) {
                        for (int j = 0; j < methods.length; j++) {
                           Object methObj = methods[j];
                           addStaticImportType(ModelUtil.getMethodName(methObj), typeObj);
                           addedAny = true;
                        }
                     }
                     Object[] properties = ModelUtil.getProperties(typeObj, "static");
                     if (properties != null) {
                        for (int j = 0; j < properties.length; j++) {
                           Object propObj = properties[j];
                           if (propObj != null) {
                              String propName = ModelUtil.getPropertyName(propObj);
                              Object other = addStaticImportType(propName, typeObj);
                              if (other != null && other != propObj) {
                                 System.err.println("Duplicate static imports with name: " + propName + " for: ");
                              }
                              addedAny = true;
                           }
                        }
                     }
                     if (!addedAny)
                        System.err.println("Can't find any imported static fields or methods in type: " + imp.identifier + " for: ");
                  }
               }
               else if (typeObj != null) {
                  boolean added = false;
                  String memberName = CTypeUtil.getClassName(imp.identifier);
                  Object[] methods = ModelUtil.getMethods(typeObj, memberName, "static");
                  if (methods != null) {
                     addStaticImportType(memberName, typeObj);
                     added = true;
                  }
                  Object property = ModelUtil.definesMember(typeObj, memberName, JavaSemanticNode.MemberType.PropertyGetSet, null, null, null);
                  if (property == null)
                     property = ModelUtil.definesMember(typeObj, memberName, JavaSemanticNode.MemberType.PropertySetSet, null, null, null);
                  if (property != null && ModelUtil.hasModifier(property, "static")) {
                     addStaticImportType(memberName, typeObj);
                     added = true;
                  }
                  if (!added)
                     System.err.println("Can't find imported static field or method: " + memberName + " for: ");
               }
               else {
                  System.err.println("Can't resolve static import object: " + typeName);
               }
            }
         }
      }
   }

   void callLayerMethod(String methodName) {
      if (model == null)
         return;

      if (!model.hasErrors()) {
         ExecutionContext ctx = new ExecutionContext();
         ctx.resolver = layeredSystem;
         Object startMethObj = model.getModelTypeDeclaration().findMethod(methodName, null, null, null, false, null);
         if (startMethObj instanceof MethodDefinition) {
            ctx.pushCurrentObject(this);
            try {
               MethodDefinition meth = (MethodDefinition) startMethObj;
               meth.invoke(ctx, null);
            }
            catch (Exception exc) {
               error("Exception in layer's start method: ", exc.toString());
               if (layeredSystem.options.verbose)
                  exc.printStackTrace();
               errorsStarting = true;
            }
         }
      }
      else
         errorsStarting = true;
   }

   /** Note, this stores the type containing the statically imported name, not the field or method. */
   private Object addStaticImportType(String name, Object obj) {
      if (staticImportTypes == null)
         staticImportTypes = new HashMap<String,Object>();
      return staticImportTypes.put(name, obj);
   }

   private static void closeZips(ZipFile[] fileList) {
      if (fileList == null)
         return;
      for (ZipFile zipFile : fileList) {
         try {
            if (zipFile != null)
               zipFile.close();
         } catch (IOException e) {}
      }
   }

   public void stop() {
      initialized = false;
      started = false;
      errorsStarting = false;
      closeZips(externalZipFiles);
      externalZipFiles = null;
      closeZips(zipFiles);
      zipFiles = null;
   }

   public String getLayerPathName() {
      return layerPathName;
   }

   /** The vanilla name of the layer - no package prefix but does include the layer group */
   @Constant
   public String getLayerName() {
      String base = layerDirName;
      if (base == null || base.equals(".")) {
         if (packagePrefix != null && packagePrefix.length() > 1 && packagePrefix.length() < layerUniqueName.length())
            base = layerUniqueName.substring(packagePrefix.length()+1);
         else
            base = layerUniqueName;
      }
      return base;

   }

   /** Just the layer group */
   public String getLayerGroupName() {
      return CTypeUtil.getPackageName(layerDirName);
   }

   public String getLayerUniqueName() {
      return layerUniqueName;
   }

   /** The layered system which owns this layer  */
   public LayeredSystem getLayeredSystem() {
      return layeredSystem;
   }

   public int getLayerPosition() {
      return layerPosition;
   }

   // TODO: almost the same as ensureStarted but this is specific for the lazy check when we encounter a non-started
   // layer in findSrcFile etc.  For activated layers, we need to rely on the initial startLayers calls for layered
   // builds so this method skips activated layers entirely unlike ensureStarted.
   public boolean checkIfStarted() {
      if (!isStarted() && !activated) {
         if (baseLayers != null && !excluded && !disabled) {
            for (Layer base:baseLayers)
               base.checkIfStarted();
         }
         if (initialized && !disabled) {
            // If we are in the midst of initializing layers we should not start this layer, unless it's a separate
            // layer in which case we might need to look up src files in it.
            if (layeredSystem.initializingLayers && !buildSeparate)
               return false;
            // Should do init, start, and validate
            ParseUtil.initAndStartComponent(this);
         }
         else {
            return false;
         }
      }
      return true;
   }

   public File findSrcFile(String srcName, boolean layerResolve) {
      // For buildSeparate layers, we need to lazily initialize the src cache so that we can find src files defined
      // in this layer which are used by other layer definition files downstream.  Before, we used to try and build
      // the separate layers so we could resolve downstream layers but that means dealing with separate layers entirely
      // before we even initialize the layer stack (which we don't do).  So we now just init the src cache as soon as
      // we need it for these layers.  Before we run the start method on an activated layer we'll have compiled the
      // files.  That means we do not have to compile for inactive layers which is a nice simplification - otherwise,
      // those separate layers were always active.
      if (layerResolve && buildSeparate) {
         ensureInitialized(true);
         ensureStarted(true);
      }
      else if (!layerResolve && !checkIfStarted())
         return null;
      File res = srcDirCache.get(srcName);
      return res;
   }

   public SrcEntry getSrcEntry(String absFileName) {
      // Cannot lazily initialize the layer to find the src file here... layers like jool.lib need to be
      // started before the topLevelSrcDirs is set.
      //if (topLevelSrcDirs == null)
      //   initSrcDirs();
      if (topLevelSrcDirs != null) {
         for (String dir : topLevelSrcDirs) {
            if (absFileName.startsWith(dir)) {
               checkIfStarted();

               String rest = absFileName.substring(dir.length());
<<<<<<< HEAD
               while (rest.startsWith(File.separator))
=======
               while (rest.startsWith(FileUtil.FILE_SEPARATOR))
>>>>>>> cab4b263
                  rest = rest.substring(1);
               File f = srcDirCache.get(rest);
               if (f != null)
                  return new SrcEntry(this, absFileName, rest);
            }
         }
      }
      // else - we can get here in some cases where we are not started... e.g. looking for source files in separate layers when we are not a separate layer.
      return null;
   }

   /** List of suffixes to search for src files.  Right now this is only Java because zip files are only used for precompiled src. */
   private final String[] zipSrcSuffixes = {"java"};

   public SrcEntry findSrcEntry(String srcName, boolean prependPackage, boolean layerResolve) {
      if (!layerResolve) {
         // Could be a reference from a template or something that is parsed while we are generating this layer.  As long as we
         // are activated we won't start anything.
         checkIfStarted();
      }
      File f = srcDirCache.get(srcName);
      if (f != null) {
         String path = f.getPath();
         String ext = FileUtil.getExtension(path);
         return new SrcEntry(this, path, srcName + "." + ext, prependPackage);
      }
      else if (srcDirZipFiles != null) {
         for (ZipFile zf:srcDirZipFiles) {
            for (String zipSrcSuffix:zipSrcSuffixes) {
               String fileInZip = FileUtil.addExtension(srcName,zipSrcSuffix);
               ZipEntry zipEntry = zf.getEntry(fileInZip);
               if (zipEntry != null) {
                  String path = zf.getName();
                  return new ZipSrcEntry(this, path + "@" + fileInZip, srcName + "." + zipSrcSuffix, prependPackage, path, zf, zipEntry);
               }
            }
         }
      }
      return null;
   }

   public Iterator<String> getSrcFiles() {
      checkIfStarted();
      return srcDirCache.keySet().iterator();
   }

   public Set<SrcEntry> getSrcEntries() {
      HashSet<SrcEntry> srcEntries = new HashSet<SrcEntry>();
      for (Iterator<String> srcFiles = getSrcFiles(); srcFiles.hasNext(); )  {
         String srcFile = srcFiles.next();
         IFileProcessor depProc = layeredSystem.getFileProcessorForFileName(srcFile, this, BuildPhase.Process);
         // srcFile entries come back without suffixes... just ignore them.
         if (depProc != null) {
            File f = srcDirCache.get(srcFile);
            srcEntries.add(new SrcEntry(this, f.getPath(), srcFile,  depProc.getPrependLayerPackage()));
         }
      }
      return srcEntries;
   }

   public void startAllTypes() {
      for (Iterator<String> srcFiles = getSrcFiles(); srcFiles.hasNext(); )  {
         try {
            layeredSystem.acquireDynLock(false);
            String srcFile = srcFiles.next();
            IFileProcessor depProc = layeredSystem.getFileProcessorForFileName(srcFile, this, BuildPhase.Process);
            String typeName;
            // srcFile entries come back without suffixes... just ignore them.
            if (depProc != null) {
               String fullTypeName = CTypeUtil.prefixPath(depProc.getPrependLayerPackage() ? packagePrefix : null, FileUtil.removeExtension(srcFile).replace(FileUtil.FILE_SEPARATOR_CHAR, '.'));
               TypeDeclaration td = (TypeDeclaration) layeredSystem.getSrcTypeDeclaration(fullTypeName, this.getNextLayer(), depProc.getPrependLayerPackage(), false, true, this, false);
               if (td != null) {
                  // We always need to begin the start process at the model level
                  JavaModel model = td.getJavaModel();
                  ParseUtil.initAndStartComponent(model);
               } else {
                  String subPath = fullTypeName.replace(".", FileUtil.FILE_SEPARATOR);
                  SrcEntry srcEnt = getSrcFileFromTypeName(fullTypeName, true, depProc.getPrependLayerPackage(), subPath, false);
                  if (srcEnt != null) {
                     // This happens for Template's which do not transform into a type - e.g. sctd files.  It's important that we record something for this source file so we don't re-parse the layer etc. next time.
                     TypeIndexEntry dummyIndex = new TypeIndexEntry();
                     dummyIndex.typeName = fullTypeName;
                     dummyIndex.layerName = getLayerName();
                     dummyIndex.processIdent = layeredSystem.getProcessIdent();
                     dummyIndex.fileName = srcEnt.absFileName;
                     dummyIndex.declType = DeclarationType.TEMPLATE; // Is it always a template?
                     updateTypeIndex(dummyIndex, typeIndexFileLastModified);
                  } else {
                     System.err.println("*** No type or src file found for index entry for source file: " + srcFile);
                  }
               }
            }
         }
         finally {
            layeredSystem.releaseDynLock(false);
         }
      }
   }

   public Set<String> getSrcTypeNames(boolean prependLayerPrefix, boolean includeInnerTypes, boolean restrictToLayer, boolean includeImports) {
      TreeSet<String> typeNames = new TreeSet<String>();
      for (Iterator<String> srcFiles = getSrcFiles(); srcFiles.hasNext(); )  {
         String srcFile = srcFiles.next();
         IFileProcessor depProc = layeredSystem.getFileProcessorForFileName(srcFile, this, BuildPhase.Process);
         String typeName;
         // srcFile entries come back without suffixes... just ignore them.
         if (depProc != null) {
            String fullTypeName = CTypeUtil.prefixPath(packagePrefix, FileUtil.removeExtension(srcFile).replace(FileUtil.FILE_SEPARATOR, "."));
            if (depProc.getPrependLayerPackage() && prependLayerPrefix) {
               typeName = fullTypeName;
            }
            else {
               typeName = FileUtil.removeExtension(srcFile).replace(FileUtil.FILE_SEPARATOR, ".");
            }
            typeNames.add(typeName);

            if (includeInnerTypes) {
               BodyTypeDeclaration td = layeredSystem.getSrcTypeDeclaration(fullTypeName, null, depProc.getPrependLayerPackage());
               if (td == null) {
                  Layer l = layeredSystem.getLayerByTypeName(fullTypeName);
                  if (l != null)
                     td = l.model.getModelTypeDeclaration();
               }
               else {
                  addChildTypes(typeNames, typeName, td, restrictToLayer);
               }
            }
         }
      }
      if (includeImports) {
         if (importsByName != null) {
            for (Map.Entry<String,ImportDeclaration> imp:importsByName.entrySet()) {
               ImportDeclaration decl = imp.getValue();
               typeNames.add(decl.identifier);
            }
         }
      }
      return typeNames;
   }

   public Set<String> getImportedTypeNames() {
      TreeSet<String> typeNames = new TreeSet<String>();
      if (importsByName != null) {
         for (Map.Entry<String,ImportDeclaration> imp:importsByName.entrySet()) {
            ImportDeclaration decl = imp.getValue();
            typeNames.add(decl.identifier);
         }
      }
      return typeNames;
   }

   public Set<String> getInnerTypeNames(String relTypeName, Object type, boolean restrictToLayer) {
      TreeSet<String> typeNames = new TreeSet<String>();
      addChildTypes(typeNames, relTypeName, type, restrictToLayer);
      return typeNames;
   }

   private void addChildTypes(Set<String> typeNames, String typeName, Object type, boolean restrictToLayer) {
      Object[] innerTypes = ModelUtil.getAllInnerTypes(type, null, true);
      if (innerTypes == null)
         return;

      for (Object innerType:innerTypes) {
         // Only the declaring type... otherwise an inner class which extends the main class which show stuff forever.
         // also could solve that with a "visited" list to see a more complete view of subobjects that are available
         // or just build the list lazily as we visit.
         if (ModelUtil.sameTypes(ModelUtil.getEnclosingType(innerType), type) && (!restrictToLayer || ModelUtil.definedInLayer(innerType, this))) {
            // Skipping the generated anon classes and enum constants.  Enum constants can't be found from getSrcTypeDeclaration which causes problems in the editor
            if (!(innerType instanceof AnonClassDeclaration) && !(innerType instanceof EnumConstant)) {
               String subTypeFullName = ModelUtil.getTypeName(innerType, false);
               String subTypeName = typeName + "." + CTypeUtil.getClassName(subTypeFullName);
               typeNames.add(subTypeName);

               addChildTypes(typeNames, subTypeName, innerType, restrictToLayer);
            }
         }
      }
   }

   public List<Layer> getLayersList() {
      if (disabled)
         return layeredSystem.disabledLayers;
      return activated ? layeredSystem.layers : layeredSystem.inactiveLayers;
   }

   /** Returns the layer after this one in the list, i.e. the one that overrides this layer */
   public Layer getNextLayer() {
      List<Layer> layersList = getLayersList();
      if (layersList == null)
         return null;
      int size = layersList.size();
      if (layerPosition == size-1)
         return null;
      if (layerPosition + 1 >= layersList.size()) {
         System.out.println("*** Error - invalid layer position");
         return null;
      }
      return layersList.get(layerPosition + 1);
   }

   /** Returns the layer just before this one in the list, i.e. the one this layer overrides */
   public Layer getPreviousLayer() {
      if (layerPosition == 0)
         return null;
      List<Layer> layersList = getLayersList();
      return layersList.get(layerPosition - 1);
   }

   public Layer getPreviousBuildLayer() {
      Layer prev;
      for (prev = getPreviousLayer(); prev != null && !prev.isBuildLayer(); prev = prev.getPreviousLayer())
         ;
      return prev;
   }

   public Layer getNextBuildLayer() {
      return getNextBuildLayer(this);
   }

   /** Return the build layer for this layer - this layer if it's a buildLayer */
   public Layer getNextBuildLayer(Layer forLayer) {
      if (isBuildLayer() && (forLayer == this || extendsLayer(forLayer)))
         return this;
      if (!activated)
         return null;
      int size = layeredSystem.layers.size();
      if (layerPosition == size-1 || this == layeredSystem.buildLayer)
         return this;
      return layeredSystem.layers.get(layerPosition+1).getNextBuildLayer(forLayer);
   }

   /**
    * Returns a file name relative to the layer directory.
    * This filename uses / as the file separator so it is platform independent
    */
   public String getRelativeFile(String fileName) {
      return FileUtil.getRelativeFile(layerPathName, fileName);
   }

   /**
    * This method looks in the class path and find the file which defines this class (for dependency purposes).
    * If it is a zip file, we can just return the zip file.  We first look in the build directory.
    */
   public File findClassFile(String classFileName, boolean includePrevious) {
      File res = findClassFile(classFileName, includePrevious, false);
      if (res == null)
         res = findClassFile(classFileName, includePrevious, true);
      return res;
   }

   public File findClassFile(String classFileName, boolean includePrevious, boolean external) {
      File result;
      if (buildDir != null && compiled && !external) {
         result = new File(buildDir, classFileName);
         if (result.canRead())
            return result;
      }

      List<String> cdirs = external ? externalClassDirs : classDirs;
      ZipFile[] zfiles = external ? externalZipFiles : zipFiles;

      if (cdirs != null) {
         for (int i = 0; i < cdirs.size(); i++) {
            String classDir = cdirs.get(i);
            if (zfiles[i] != null) {
               if (zfiles[i].getEntry(classFileName) != null)
                  return new File(classDir);
            }
            else {
               result = new File(classDir, classFileName);
               if (result.canRead())
                  return result;
            }
         }
      }
      if (includePrevious) {
         Layer prevLayer = getPreviousLayer();
         if (prevLayer != null)
            return prevLayer.findClassFile(classFileName, true, external);
      }
      return null;
   }

   public Object getClass(String classFileName, String className) {
      Object res = getClass(classFileName, className, false);
      if (res == null)
         res = getClass(classFileName, className, true);
      return res;
   }

   public Object getClass(String classFileName, String className, boolean external) {
      if (layeredSystem == null) {
         System.err.println("*** No layered system for layer!");
         return null;
      }
      if (!external && !layeredSystem.options.crossCompile) {
         return RTypeUtil.loadClass(layeredSystem.getSysClassLoader(), className, false);
      }
      else
         return getCFClass(classFileName, external);
   }

   public Object getCFClass(String classFileName) {
      Object res = getCFClass(classFileName, false);
      if (res == null)
         res = getCFClass(classFileName, true);
      return res;
   }

   // TODO: Performance - can we use the package index to avoid this search through all of the jar files?
   public Object getCFClass(String classFileName, boolean external) {
      List<String> cdirs = external ? externalClassDirs : classDirs;
      ZipFile[] zfiles = external ? externalZipFiles : zipFiles;
      if (cdirs == null)
         return null;
      for (int i = 0; i < cdirs.size(); i++) {
         CFClass cl;
         if (zfiles[i] != null) {
            cl = CFClass.load(zfiles[i], classFileName, this);
         }
         else
            cl = CFClass.load(FileUtil.concat(cdirs.get(i), classFileName), this);
         if (cl != null) {
            if (layeredSystem.options.verboseClasses) {
               verbose("Loaded CFClass: " + classFileName);
            }
            return cl;
         }
      }
      return null;
   }

   public Object getInnerCFClass(String fullTypeName, String cfTypeName, String name) {
      String classFileName = cfTypeName + "$" + name + ".class";
      return getCFClass(classFileName);
   }

   public ImportDeclaration getImportDecl(String name, boolean checkBaseLayers) {
      if (importsByName != null) {
         ImportDeclaration res = importsByName.get(name);
         if (res != null)
            return res;
      }
      if (checkBaseLayers && baseLayers != null && !excluded) {
         for (Layer base:baseLayers) {
            if (base.exportImportsTo(this)) {
               ImportDeclaration baseRes = base.getImportDecl(name, true);
               if (baseRes != null)
                  return baseRes;
            }
         }
      }
      return null;
   }

   public boolean exportImportsTo(Layer refLayer) {
      return exportImports && (refLayer == null || refLayer == this || refLayer.useGlobalImports || refLayer.extendsLayer(this));
   }

   public void findMatchingSrcNames(String prefix, Set<String> candidates, boolean retFullTypeName) {
      if (layerDirName.startsWith(prefix)) {
         layeredSystem.addMatchingCandidate(candidates, "", layerDirName, retFullTypeName);
      }
      for (Iterator<String> srcFiles = getSrcFiles(); srcFiles.hasNext(); )  {
         String srcFile = srcFiles.next();
         String fileName = FileUtil.getFileName(srcFile);
         if (fileName.startsWith(prefix)) {
            IFileProcessor depProc = layeredSystem.getFileProcessorForFileName(srcFile, this, BuildPhase.Process);
            // srcFile entries come back without suffixes... just ignore them.
            if (depProc != null) {
               String fullTypeName;
               if (!depProc.getPrependLayerPackage()) {
                  fullTypeName = FileUtil.removeExtension(srcFile).replace(FileUtil.FILE_SEPARATOR, ".");
               }
               else
                  fullTypeName = CTypeUtil.prefixPath(packagePrefix, FileUtil.removeExtension(srcFile).replace(FileUtil.FILE_SEPARATOR, "."));
               layeredSystem.addMatchingCandidate(candidates, CTypeUtil.getPackageName(fullTypeName), CTypeUtil.getClassName(fullTypeName), retFullTypeName);
            }
         }
      }
   }

   public void findMatchingGlobalNames(String prefix, Set<String> candidates, boolean retFullTypeName, boolean checkBaseLayers) {
      if (!exportImports || excluded || disabled)
         return;

      if (importsByName != null) {
         for (Map.Entry<String,ImportDeclaration> ent:importsByName.entrySet()) {
            String baseName = ent.getKey();
            ImportDeclaration decl = ent.getValue();
            if (baseName.startsWith(prefix))
               layeredSystem.addMatchingCandidate(candidates, CTypeUtil.getPackageName(decl.identifier), baseName, retFullTypeName);
         }
      }
      if (staticImportTypes != null) {
         for (Map.Entry<String,Object> ent:staticImportTypes.entrySet()) {
            String baseName = ent.getKey();
            if (baseName.startsWith(prefix)) {
               layeredSystem.addMatchingCandidate(candidates, ModelUtil.getPackageName(ent.getValue()), baseName, retFullTypeName);
            }
         }
      }
      if (checkBaseLayers) {
         if (baseLayers != null) {
            for (Layer baseLayer:baseLayers) {
               baseLayer.findMatchingGlobalNames(prefix, candidates, retFullTypeName, checkBaseLayers);
            }
         }
      }
   }

   public String getPackagePath() {
      if (packagePrefix == null || packagePrefix.length() == 0)
         return null;
      return packagePrefix.replace(".", FileUtil.FILE_SEPARATOR);
   }

   public boolean skipStart(String fileName, String prefix) {
      if (skipStartPaths != null && prefix != null) {
         for (String path: skipStartPaths) {
            if (path.startsWith(prefix) && path.equals(FileUtil.concat(prefix,fileName)))
               return true;
         }
      }
      if (skipStartPatterns != null) {
         for (int i = 0; i < skipStartPatterns.size(); i++)
            if (skipStartPatterns.get(i).matcher(fileName).matches())
               return true;
      }
      return false;
   }

   public boolean excludedFile(String fileName, String prefix) {
      if (excludedPaths != null && prefix != null) {
         for (String path:excludedPaths) {
            if (path.startsWith(prefix) && path.equals(FileUtil.concat(prefix,fileName)))
               return true;
         }
      }
      if (excludedPatterns != null) {
         for (int i = 0; i < excludedPatterns.size(); i++)
            if (excludedPatterns.get(i).matcher(fileName).matches()) {
               return true;
            }
      }
      if (skipStart(fileName, prefix))
         return true;
      return false;
   }

   public void setLayerUniqueName(String s) {
      layerUniqueName = s;
   }

   public String getLayerTypeName() {
      return CTypeUtil.prefixPath(packagePrefix, getLayerUniqueName());
   }

   /** Returns the type name of the layer's definition file. This is just the package prefix plus the name of the layer */
   public String getLayerModelTypeName() {
      return CTypeUtil.prefixPath(packagePrefix, FileUtil.removeExtension(layerBaseName));
   }

   /** Note, this returns the type containing the statically imported name, not the field or method. */
   public Object getStaticImportedType(String name) {
      if (staticImportTypes != null)
         return staticImportTypes.get(name);
      return null;
   }

   public InputStream getClassInputStream(String classPathName) throws IOException {
      InputStream is;
      if (buildDir != null && compiled) {
         is = getClassInputStreamFromBuildDir(classPathName, buildDir);
         if (is != null)
            return is;
      }

      if (classDirs != null) {
         for (int i = 0; i < classDirs.size(); i++) {
            String classDir = classDirs.get(i);
            if (zipFiles[i] != null) {
               ZipFile zipFile = zipFiles[i];
               ZipEntry zipEnt = zipFile.getEntry(classPathName);
               if (zipEnt != null) {
                  return zipFile.getInputStream(zipEnt);
               }
            }
            else if ((is = getClassInputStreamFromBuildDir(classPathName, classDir)) != null)
               return is;
         }
      }
      return null;
   }

   private InputStream getClassInputStreamFromBuildDir(String classPathName, String classDir) throws IOException {
      File classFile = new File(classDir, classPathName);
      if (classFile.canRead())
         return new FileInputStream(classFile);
      return null;
   }

   public String toString() {
      String base = getLayerName();
      StringBuilder sb = new StringBuilder();
      if (closed)
         sb.append(" *closed");
      if (excluded)
         sb.append(" *excluded");
      if (disabled)
         sb.append(" *disabled");
      if (packagePrefix == null || packagePrefix.length() == 0)
         return base + sb;
      else
         return base + "(" + packagePrefix + ")" + sb;
   }

   public void saveLayer() {
      FileUtil.saveStringAsFile(model.getSrcFile().absFileName, model.getParseNode().toString(), true);
   }

   public void initModel() {
      ModifyDeclaration modType = ModifyDeclaration.create(layerDirName);
      if (dynamic)
         modType.addModifier("dynamic");
      if (defaultModifier != null)
         modType.addModifier(defaultModifier);
      if (baseLayerNames != null && baseLayerNames.size() > 0) {
         SemanticNodeList<JavaType> baseTypes = new SemanticNodeList<JavaType>();
         for (String baseName:baseLayerNames)
            baseTypes.add(ClassType.create(baseName));
         modType.setProperty("extendsTypes", baseTypes);
      }

      SCModel m = SCModel.create(packagePrefix, modType);
      m.layer = this;
      m.isLayerModel = true;
      m.layeredSystem = layeredSystem;
      m.addSrcFile(new SrcEntry(this, FileUtil.concat(layerPathName, layerBaseName), layerBaseName));

      if (transparent)
         modType.addBodyStatementIndent(PropertyAssignment.create("transparent", BooleanLiteral.create(true), "="));

      // initialize the model
      ParseUtil.initComponent(m);
      model = m;
   }

   public void refresh(long lastRefreshTime, ExecutionContext ctx, List<ModelUpdate> changedModels, UpdateInstanceInfo updateInfo, boolean active) {
      for (int i = 0; i < srcDirs.size(); i++) {
         String srcDir = srcDirs.get(i);
         String relDir = null;
         int pathLen;
         if (srcDir.startsWith(layerPathName) && (pathLen = layerPathName.length()) + 1 < srcDir.length()) {
            relDir = srcDir.substring(pathLen+1);
         }
         refreshDir(srcDir, relDir, lastRefreshTime, ctx, changedModels, updateInfo, active);
      }
   }

   public static class ModelUpdate {
      public ILanguageModel oldModel;
      public Object changedModel;
      public boolean removed;

      public ModelUpdate(ILanguageModel oldM, Object newM) {
         oldModel = oldM;
         changedModel = newM;
      }

      public String toString() {
         if (removed && oldModel != null)
            return "removed: " + oldModel.toString();
         if (changedModel != null)
            return changedModel.toString();
         return "<null>";
      }
   }

   public void refreshDir(String srcDir, String relDir, long lastRefreshTime, ExecutionContext ctx, List<ModelUpdate> changedModels, UpdateInstanceInfo updateInfo, boolean active) {
      File f = new File(srcDir);
      long newTime = -1;
      String prefix = relDir == null ? "" : relDir;
      if (lastRefreshTime == -1 || (newTime = f.lastModified()) > lastRefreshTime) {
         // First update the src cache to pick up any new files, refresh any models we find in there when ctx is not null
         addSrcFilesToCache(f, prefix, null);
         findRemovedFiles(changedModels);
      }

      if (!f.isDirectory()) {
         System.err.println("*** Invalid layer source directory: " + f);
         return;
      }

      File[] files = f.listFiles();
      for (File subF:files) {
         String path = subF.getPath();

         IFileProcessor proc = null;
         if (subF.isDirectory()) {
            if (!excludedFile(subF.getName(), prefix)) {
               // Refresh anything that might have changed
               refreshDir(path, FileUtil.concat(relDir, subF.getName()), lastRefreshTime, ctx, changedModels, updateInfo, active);
            }
         }
         else if (Language.isParseable(path) || (proc = layeredSystem.getFileProcessorForFileName(path, this, BuildPhase.Process)) != null) {
            SrcEntry srcEnt = new SrcEntry(this, srcDir, relDir == null ? "" : relDir, subF.getName(), proc == null || proc.getPrependLayerPackage());
            ILanguageModel oldModel = layeredSystem.getLanguageModel(srcEnt, active, null, active);
            long newLastModTime = new File(srcEnt.absFileName).lastModified();
            if (oldModel == null) {
               // The processedFileIndex only holds entries we processed.  If this file did not change from when we did the build, we just have to
               // decide to rebuild it.
               IFileProcessorResult oldFile = layeredSystem.processedFileIndex.get(srcEnt.absFileName);
               long lastTime = oldFile == null ?
                       layeredSystem.lastRefreshTime == -1 ? layeredSystem.buildStartTime : layeredSystem.lastRefreshTime :
                       oldFile.getLastModifiedTime();
               if (lastTime == -1 || newLastModTime > lastTime) {
                  if (model.isUnsavedModel())
                     System.out.println("*** Should we be refreshing an unsaved model?");
                  layeredSystem.refreshFile(srcEnt, this, active); // For non parseableable files - do the file copy since the source file changed
               }
            }

            // We are refreshing any models which have changed on disk or had errors last time.  Technically for the error models, we could just restart them perhaps
            // but we need to clear old all of the references to anything else which has changed.  Seems like this might be more reliable now though obviously a bit slower.
            if ((lastRefreshTime != -1 && newLastModTime > lastRefreshTime) || (oldModel != null && (oldModel.hasErrors() || (newLastModTime > oldModel.getLastModifiedTime() && oldModel.getLastModifiedTime() != 0)))) {
               Object res = layeredSystem.refresh(srcEnt, ctx, updateInfo, active);
               if (res != null)
                  changedModels.add(new ModelUpdate(oldModel, res));
            }
         }
      }
   }

   /** Register the source file in any build layers including or following this one */
   public void addSrcFileIndex(String relFileName, byte[] hash, String ext) {
      if (!activated)
         throw new UnsupportedOperationException();
      for (int i = layerPosition; i < layeredSystem.layers.size(); i++) {
         Layer l = layeredSystem.layers.get(i);
         if (l.isBuildLayer()) {
            SrcIndexEntry sie;
            // Layer may not have been started yet - if we are building one layer to produce classes needed to
            // start the next layer
            if (l.buildSrcIndex == null)
               l.buildSrcIndex = l.readBuildSrcIndex();
            else {
               sie = l.buildSrcIndex.get(relFileName);
               if (sie != null) {
                  sie.inUse = true;
                  continue;
               }
            }
            sie = new SrcIndexEntry();
            sie.hash = hash;
            sie.inUse = true;
            sie.extension = ext;
            sie.layerName = getLayerName();

            if (traceBuildSrcIndex)
               System.out.println("Adding buildSrcIndex " + relFileName + " : " + sie + " runtime: " + layeredSystem.getRuntimeName());

            l.buildSrcIndex.put(relFileName, sie);

            buildSrcIndexNeedsSave = true;
         }
      }
   }

   public SrcIndexEntry getPrevSrcFileIndex(String relFileName) {
      for (int i = layerPosition-1; i >= 0; i--) {
         Layer prev = layeredSystem.layers.get(i);
         SrcIndexEntry prevEnt;
         if (prev.buildSrcIndex != null && (prevEnt = prev.buildSrcIndex.get(relFileName)) != null)
            return prevEnt;
      }
      return null;
   }

   public Layer getPrevSrcFileLayer(String relFileName) {
      for (int i = layerPosition-1; i >= 0; i--) {
         Layer prev = layeredSystem.layers.get(i);
         if (prev.compiled && prev.buildSrcIndex != null && prev.buildSrcIndex.get(relFileName) != null)
            return prev;
      }
      return null;
   }

   public SrcIndexEntry getSrcFileIndex(String relFileName) {
      if (!activated)
         throw new UnsupportedOperationException();
      for (int i = layerPosition; i < layeredSystem.layers.size(); i++) {
         Layer l = layeredSystem.layers.get(i);
         if (l.isBuildLayer()) {
            // A build layer that hasn't been built yet
            if (l.buildSrcIndex == null) {
               return null;
            }
            else
               return l.buildSrcIndex.get(relFileName);
         }
      }
      return null;
   }

   /** Does this layer have an explicit extends on the other layer */
   public boolean extendsLayer(Layer other) {
      if (baseLayers == null)
         return false;
      for (int i = 0; i < baseLayers.size(); i++) {
         Layer base = baseLayers.get(i);
         if (base == other || base.extendsLayer(other))
            return true;
      }
      return false;
   }

   public boolean extendsOrIsLayer(Layer other) {
      return this == other || this.extendsLayer(other);
   }

   void initReplacedLayers() {
      if (replacesLayerNames != null && activated) {
         for (String modLayerName:replacesLayerNames) {
            Layer modLayer = layeredSystem.getLayerByDirName(modLayerName);
            if (modLayer == null)
               System.err.println("*** Invalid replacesLayer call: replaces layer: " + modLayerName + " not found for downstream layer: " + getLayerName());
            else {
               if (modLayer.replacedByLayers == null)
                  modLayer.replacedByLayers = new ArrayList<Layer>();
               modLayer.replacedByLayers.add(this);
            }
         }
      }
   }

   /** Does this layer extend any layers which replaced features of layers we do extend */
   public boolean extendsReplacedLayer(Layer other) {
      initReplacedLayers();
      if (replacedByLayers != null) {
         for (Layer replacedByLayer:replacedByLayers) {
            if (other == replacedByLayer) {
               return true;
            }
         }
      }
      if (baseLayers == null)
         return false;
      for (int i = 0; i < baseLayers.size(); i++) {
         Layer base = baseLayers.get(i);
         if (base == other || base.extendsReplacedLayer(other))
            return true;
      }
      return false;
   }

   /** Does this layer modify any types which are in the other layer. */
   public boolean modifiedByLayer(Layer other) {
      if (extendsLayer(other))
         return true;

      if (extendsReplacedLayer(other))
         return true;

      boolean packagesOverlap = false;

      String pkg = other.packagePrefix;
      if (pkg == null || pkg.length() == 0)
         packagesOverlap = true;
      else
         packagesOverlap = modifiesPackage(pkg);

      if (packagesOverlap) {
         return nestedSrcFilesOverlap(other);
      }

      return false;
   }

   private boolean explicitlyModifies(Layer other) {
      if (modifiedLayerNames != null) {
         for (String modLayerName:modifiedLayerNames)
            if (other.layerDirName.equals(modLayerName))
               return true;
      }
      return false;
   }

   private boolean nestedSrcFilesOverlap(Layer other) {
      if (srcFilesOverlap(other))
         return true;

      if (explicitlyModifies(other) || other.explicitlyModifies(this))
         return true;

      if (baseLayers != null) {
         // Look for any layers that are in front of this layer in the chain which modify layers this
         // layer depends on - i.e. any overlaps
         for (int i = 0; i < baseLayers.size(); i++) {
            Layer base = baseLayers.get(i);
            if (base.removed)
               continue;
            if (base.nestedSrcFilesOverlap(other)) {
               return true;
            }
         }
      }
      return false;
   }

   private boolean srcFilesOverlap(Layer other) {
      if (!started || !other.started)
         throw new IllegalArgumentException("Layer must be started to determine overlaps");

      String thisPrefix = packagePrefix;
      String otherPrefix = other.packagePrefix;

      String prependPrefix = "";
      Map<String,TreeSet<String>> enclDirs = null, subDirs = null;

      // Figure out if these two layers overlap and if so, which is inside the other (sub versus enclosing)
      if (thisPrefix == null || thisPrefix.length() == 0) {
         prependPrefix = otherPrefix;
         subDirs = other.relSrcIndex;
         enclDirs = this.relSrcIndex;
      }
      // If the other is empty, this is inside of it
      else if (otherPrefix == null || otherPrefix.length() == 0) {
         prependPrefix = thisPrefix;
         enclDirs = other.relSrcIndex;
         subDirs = this.relSrcIndex;
      }
      else {
         // Other has a long name - if it overlaps with this, it's inside
         if (otherPrefix.length() > thisPrefix.length()) {
            if (!otherPrefix.startsWith(thisPrefix))
               return false;
            prependPrefix = otherPrefix.substring(thisPrefix.length() + 1);
            subDirs = other.relSrcIndex;
            enclDirs = this.relSrcIndex;
         }
         // If this has a longer name, it's on the inside and we start at where the otherPrefix begins.
         else if (thisPrefix.length() > otherPrefix.length()) {
            if (!thisPrefix.startsWith(otherPrefix))
               return false;
            prependPrefix = thisPrefix.substring(otherPrefix.length() + 1);
            enclDirs = other.relSrcIndex;
            subDirs = this.relSrcIndex;
         }
         else {
            enclDirs = other.relSrcIndex;
            subDirs = this.relSrcIndex;
            if (!otherPrefix.equals(thisPrefix))
               return false;
         }
      }

      prependPrefix = prependPrefix.replace('.', '/');

      // Go through the sub layer's file index and figure which directories have src directories that correspond in the encl layer
      for (Map.Entry<String,TreeSet<String>> subDirEnt:subDirs.entrySet()) {
         String subDirPrefix = subDirEnt.getKey();
         String enclDirPrefix = FileUtil.concat(prependPrefix, subDirPrefix);
         if (enclDirPrefix == null)
            enclDirPrefix = "";

         TreeSet<String> rootDirFiles = enclDirs.get(enclDirPrefix);
         if (rootDirFiles != null) {
            TreeSet<String> subDirFiles = subDirEnt.getValue();

            // For those return true if there are any overlapping files.
            // TODO: do we need to account for the prependPackagePrefix flag here?  It means any two layers can overlap for those files since the package is not used.
            if (!Collections.disjoint(subDirFiles, rootDirFiles))
               return true;
         }
      }

      return false;
   }

   public boolean modifiesPackage(String pkg) {
      if (packagePrefix == null || packagePrefix.length() == 0)
         return true;

      if (packagePrefix.startsWith(pkg) || pkg.startsWith(packagePrefix))
         return true;

      if (baseLayers == null)
         return false;
      // Look for any layers that are in front of this layer in the chain which modify layers this
      // layer depends on - i.e. any overlaps
      for (int i = 0; i < baseLayers.size(); i++) {
         Layer base = baseLayers.get(i);
         if (base.modifiesPackage(pkg)) {
            return true;
         }
      }

      return false;
   }

   /**
    * This property is not settable but this is needed to suppress a bogus error when we are sync'ing this property to the client.
    * If we don't get the js specific source for this class we do not find the setDependentLayers method and get an error parsing.
    * We don't want to load the source for performance reasons.
    * */
   public void setDependentLayers(List<Layer> layers) {
      throw new UnsupportedOperationException();
   }

   /** Returns the set of layers which extend this layer in the same order as they originally appeared in the list */
   @Constant public List<Layer> getDependentLayers() {
      List<Layer> theLayers = layeredSystem.layers;
      List<Layer> res = new ArrayList<Layer>();
      for (int i = layerPosition + 1; i < theLayers.size(); i++) {
         Layer other = theLayers.get(i);
         if (other.extendsLayer(this))
            res.add(other);
      }
      return res;
   }

   /** Returns the set of layers which this layer depends on - including all layers for the build layer and the current layer */
   private String getDependentLayerNames() {
      StringBuilder sb = new StringBuilder();
      boolean first = true;
      for (Layer l:layeredSystem.layers) {
         if (this == layeredSystem.buildLayer || extendsLayer(l) || l == this) {
            // Separate layers can be added non-disruptively since they store their build in a separate build-dir and the types cannot be modified by the other layers.
            if (l.buildSeparate)
               continue;
            if (!first) {
               sb.append(" ");
            }
            else
               first = false;
            // If a layer changes from dynamic to compiled we need to compile all
            // Maybe we could optimize this so we only mark the files in this layer as changed?
            if (l.dynamic)
              sb.append("dyn:");
            sb.append(l.getLayerName());
         }
      }
      return sb.toString();
   }

   private boolean needsRebuildForLayersChange(String newDependentNames, String oldDependentLayerNames) {
      if (!newDependentNames.equals(oldDependentLayerNames))
         return true;
      /* Otherwise - do a fuzzy overlap test here where we create sets for each group and walk each list looking for
         for non-additive combinations.
      String[] layerNames = StringUtil.split(oldDependentLayerNames, " ");
      TreeSet<String> oldNames = new TreeSet<String>(Arrays.asList(layerNames));
      for (Layer l:layeredSystem.layers) {
         if (this == layeredSystem.buildLayer || extendsLayer(l) || l == this) {

         }
      }
      */
      return false;
   }

   public boolean getBuildAllFiles() {
      return buildAllFiles || layeredSystem.options.buildAllFiles;
   }

   BuildInfo loadBuildInfo() {
      if (buildInfo != null)
         return buildInfo;

      if (this == layeredSystem.coreBuildLayer)
         return null;

      BuildInfo gd = null;

      String bfFileName = layeredSystem.getBuildInfoFile();
      String buildInfoFile = FileUtil.concat(buildSrcDir, bfFileName);

      String currentLayerNames = getDependentLayerNames();
      // Reset this file when you are compiling everything in case it gets corrupted
      if (!getBuildAllFiles()) {
         gd = (BuildInfo) layeredSystem.loadInstanceFromFile(buildInfoFile, FileUtil.concat("sc", "layer", bfFileName));
         if (gd == null) {
            if (layeredSystem.options.verbose)
               System.out.println("Missing BuildInfo file: " + buildInfoFile + " for runtime: " + layeredSystem.getRuntimeName());
            buildAllFiles = true;
         }
         //  (!StringUtil.equalStrings(currentLayerNames, gd.layerNames))
         else if (needsRebuildForLayersChange(currentLayerNames, gd.layerNames)) {
            if (layeredSystem.options.verbose)
               System.out.println("Layer names changed for build layer: " + getLayerName() + "\n   from: " + gd.layerNames + "\n   to:   " + currentLayerNames);
            else if (layeredSystem.options.info)
               System.out.println("Layer names changed - building all");
            // Mark this layer as requiring "buildAllFiles" - not globally since downstream layers are not affected
            buildAllFiles = true;
            gd = null; // This build info is no good to use - we'll copy the previous one below.
         }
      }

      // We need to start out copying the original buildInfo file since we'll inherit
      Layer prevBuildLayer = layeredSystem.getPreviousBuildLayer(this);
      boolean copied = false;
      boolean missingBuildInfo = false;
      if (gd == null && prevBuildLayer != null && (getBuildAllFiles() || (missingBuildInfo = !new File(buildInfoFile).canRead()))) {
         prevBuildLayer.saveBuildInfo(false);
         File dstFile = new File(FileUtil.getParentPath(buildInfoFile));
         dstFile.mkdirs();
         String srcFile = FileUtil.concat(prevBuildLayer.buildSrcDir, layeredSystem.getBuildInfoFile());
         if (!srcFile.equals(buildInfoFile) && !FileUtil.copyFile(srcFile, buildInfoFile, true))
            missingBuildInfo = true;

         if (prevBuildLayer.dynTypeIndex != null)
            dynTypeIndex = (HashSet<String>) prevBuildLayer.dynTypeIndex.clone();
         else
            dynTypeIndex = null;

         // Don't reset the file if -a is used when the buildInfo is copied to downstream build layer.
         copied = true;

         // For new layers, we do not have to build all files since there's nothing there
         if (missingBuildInfo && !newLayer) {
            if (layeredSystem.options.info)
               System.out.println("Missing BuildInfo file - building all files");
            buildAllFiles = true;
         }
      }
      else {
         // Note: if just this layer's buildAllFiles is set, but a previous build layer is not, some of those files may be made dynamic by this layer - e.g. HtmlPage is made
         // dynamic in editorMixin and then index.schtml is now dynamic.  Because the index holds info we store per-layer but we don't build the previous build layers we won't pick this up.
         // The other way to fix this is to find a way to force index.schtml to be rebuilt when HtmlPage is modified.
         if (layeredSystem.options.buildAllFiles)
            dynTypeIndex = null;
         else
            dynTypeIndex = readDynTypeIndex();
      }

      // Reset this file when you are compiling everything in case it gets corrupted
      if (gd == null && (copied || !getBuildAllFiles()))
         gd = (BuildInfo) layeredSystem.loadInstanceFromFile(FileUtil.concat(buildSrcDir, bfFileName), FileUtil.concat("sc", "layer", bfFileName));

      if (gd == null) {
         gd = new BuildInfo(this);
         gd.layerNames = currentLayerNames;
         gd.changed = true;
         buildAllFiles = true;
      }
      else {
         if (!StringUtil.equalStrings(currentLayerNames, gd.layerNames)) {
            // For a newly added layer, we will have just copied over the current buildInfo from the previous build
            // layer which should be up to date.   We do have to update the layer names so it points to the current
            // set since this was not done during the copy.
            gd.layerNames = currentLayerNames;
            gd.changed = true;
         }
      }
      gd.system = layeredSystem;
      gd.layer = this;
      gd.init();
      buildInfo = gd;
      return gd;
   }

   public void saveBuildInfo(boolean writeBuildSrcIndex) {
      if (isBuildLayer()) {
         if (writeBuildSrcIndex)
            writeBuildSrcIndex(!layeredSystem.systemCompiled);

         if (buildInfo != null && buildInfo.changed)
            layeredSystem.saveTypeToFixedTypeFile(FileUtil.concat(buildSrcDir, layeredSystem.getBuildInfoFile()), buildInfo,
                    "sc.layer.BuildInfo");

         if (buildSrcDir != null)
            saveDynTypeIndex();
      }
   }

   public boolean matchesFilter(Collection<CodeType> codeTypes, Collection<CodeFunction> codeFunctions) {
      return (codeTypes == null || codeTypes.contains(codeType)) && (codeFunctions == null || codeFunctions.contains(codeFunction));
   }

   public final static String BUILD_STATUS_FILE_BASE = "buildStatus.txt";

   public final static String COMPLETE_STATUS = "Build completed:";

   /**
    * Called for a build layer before the first phase with true and after the last phase with false.  Decides whether the build
    * was interrupted or not.
    */
   public void updateBuildInProgress(boolean start) {
      String rtName = layeredSystem.getRuntimeName();
      String fileBase = BUILD_STATUS_FILE_BASE;
      if (rtName != null)
         fileBase = "." + rtName + "_" + fileBase;
      String buildInProgressFile = FileUtil.concat(buildDir, fileBase);

      if (start) {
         String status;
         try {
            status = new File(buildInProgressFile).canRead() ? FileUtil.getFileAsString(buildInProgressFile) : null;
         }
         catch (IllegalArgumentException exc) {
            status = null;
         }
         if (status == null || !status.startsWith(COMPLETE_STATUS)) {
            buildAllFiles = true;
            if (status != null) {
               layeredSystem.buildInterrupted = true;
               if (layeredSystem.options.info)
                  System.out.print("Rebuilding build layer: " + this + " from scratch - last build interrupted! " + status);
            }
            else {
               if (layeredSystem.options.info)
                  System.out.println("New build for build layer: " + this);
            }
         }
         FileUtil.saveStringAsFile(buildInProgressFile, "Build started: " + new Date() + FileUtil.LINE_SEPARATOR, true);
      }
      else {
         FileUtil.saveStringAsFile(buildInProgressFile, COMPLETE_STATUS + new Date() + FileUtil.LINE_SEPARATOR, true);
      }
   }

   public boolean transparentToLayer(Layer other) {
      if (other == this)
         return true;

      if (!transparent)
         return false;

      if (baseLayers == null)
         return false;
      for (int i = 0; i < baseLayers.size(); i++) {
         Layer base = baseLayers.get(i);
         if (base.transparentToLayer(other))
            return true;
      }
      return false;
   }

   /** Returns the set of layers which are transparent onto this layer.  This is fairly brute force and obviously could be sped up a lot by just pre-computing the list */
   public List<Layer> getTransparentLayers() {
      List<Layer> res = null;
      List<Layer> layersList = getLayersList();
      for (int i = layerPosition+1; i < layersList.size(); i++) {
         Layer other = layersList.get(i);
         if (other.transparent && other.extendsLayer(this)) {
            if (res == null)
               res = new ArrayList<Layer>();
            res.add(other);
         }
      }
      return res;
   }


   /** To be visible in the editor, we cannot be extended only from hidden layers.  We need at least one visible, non-hidden layer to extend this layer */
   public boolean getVisibleInEditor() {
      if (hidden)
         return false;

      // TODO: call isSpecifiedLayer instead... even though its slightly different it probably will work the same.
      for (int i = 0; i < layeredSystem.specifiedLayers.size(); i++) {
         Layer specLayer = layeredSystem.specifiedLayers.get(i);
         if (specLayer == this)
            return true;
         if (!specLayer.hidden && specLayer.extendsLayer(this))
            return true;
      }
      return false;
   }

   /** Is this a layer which was specified by the user (true) or a layer which was dragged in by a dependency (false) */
   public boolean isSpecifiedLayer() {
      for (int i = 0; i < layeredSystem.specifiedLayers.size(); i++) {
         Layer specLayer = layeredSystem.specifiedLayers.get(i);
         if (specLayer == this)
            return true;
         if (specLayer.extendsLayer(this))
            return true;
      }
      return false;
   }

   public void initSync() {
      int globalScopeId = GlobalScopeDefinition.getGlobalScopeDefinition().scopeId;
      SyncManager.addSyncInst(this, true, true, null);
   }

   public String toDetailString() {
      StringBuilder sb = new StringBuilder();
      if (dynamic)
         sb.append("dynamic ");
      if (hidden)
         sb.append("hidden ");
      sb.append(toString());

      if (codeType != null) {
         sb.append(" codeType: ");
         sb.append(codeType);
      }

      if (codeFunction != null) {
         sb.append(" codeFunction: ");
         sb.append(codeType);
      }
      sb.append("[");
      sb.append(layerPosition);
      sb.append("]");

      List depLayers = getDependentLayers();
      if (depLayers != null) {
         sb.append(" used by: ");
         sb.append(depLayers);
      }
      return sb.toString();
   }

   public boolean getCompiledFinalLayer() {
      // A final layer is final once it's compiled.  After the entire system has been compiled, if we disable dynamic types
      // for this layer, those types won't change once the system is compiled.  This prevents us from loading those types as
      // source even when they are static.
      // For annotation layers, there's meta-data such as JComponent's @Constant for size that we need to load to avoid warnings about data binding.
      // We also could fix that by adding the constant to ExtDynType info maybe via a constProps thing we add to the type and ExtDynType and @TypeSettings
      return !annotationLayer && ((finalLayer && (compiled || changedModelsDetected)) || (!liveDynamicTypes && layeredSystem.systemCompiled));
   }

   public RepositoryPackage getRepositoryPackage(String pkgName) {
      return layeredSystem.repositorySystem.getRepositoryPackage(pkgName);
   }

   public RepositoryPackage addRepositoryPackage(String url) {
      RepositorySystem repoSys = layeredSystem.repositorySystem;
      DependencyContext rootCtx = new DependencyContext(null, "Layer: " + toString() + " package tree");
      RepositoryPackage pkg = repoSys.addPackage(url, !disabled, rootCtx);
      if (repositoryPackages == null)
         repositoryPackages = new ArrayList<RepositoryPackage>();
      if (rootCtx.fromPkg != null && layeredSystem.options.verbose)
         verbose(rootCtx.dumpContextTree().toString());
      repositoryPackages.add(pkg);
      pkg.definedInLayer = this;
      return pkg;
   }

   public void installPackage(String url) {
      installPackages(new String[] {url});
   }

   public void installPackages(String[] urlList) {
      RepositoryPackage[] pkgList = new RepositoryPackage[urlList.length];
      int i = 0;
      for (String url:urlList) {
         pkgList[i] = addRepositoryPackage(url);
         i++;
      }
      if (!disabled) {
         installPackages(pkgList);
      }
   }

   public void installPackages(RepositoryPackage[] pkgList) {
      for (RepositoryPackage pkg : pkgList) {
         if (pkg.installedRoot != null) {
            String cp = pkg.getClassPath();
            if (cp == null || cp.trim().length() == 0) {
               continue;
            }
            if (classPath == null)
               classPath = cp;
            else
               classPath = classPath + FileUtil.PATH_SEPARATOR_CHAR + cp;
         }
         // TODO: should we also let a package add to the src path?  What about directory prefixes and file types?
      }
   }

   public RepositoryPackage addRepositoryPackage(String pkgName, String repositoryTypeName, String url, boolean unzip) {
      return addRepositoryPackage(pkgName, pkgName, repositoryTypeName, url, unzip);
   }

   /** Adds this repository package to the system.  If you are calling this from the start method, the repository is installed right
    * away.  If you call it in the initialize method, downstream layers have a chance to modify the package before it's installed - right
    * before the start method of the layer is called. */
   public RepositoryPackage addRepositoryPackage(String pkgName, String fileName, String repositoryTypeName, String url, boolean unzip) {
      RepositorySystem repoSys = layeredSystem.repositorySystem;
      IRepositoryManager mgr = repoSys.getRepositoryManager(repositoryTypeName);
      if (mgr != null) {
         if (repositoryPackages == null)
            repositoryPackages = new ArrayList<RepositoryPackage>();

         RepositorySource repoSrc = mgr.createRepositorySource(url, unzip, null);
         // Add this as a new source.  This will create the package if this is the first definition or add it
         // as a new source if it already exists.
         RepositoryPackage pkg = repoSys.addPackageSource(mgr, pkgName, fileName, repoSrc, started && !disabled, null);
         repositoryPackages.add(pkg);

         return pkg;
      }
      else
         error("Failed to add repository package: " + pkgName + " no RepositoryManager named: " + repositoryTypeName);
      return null;
   }

   public SrcEntry getSrcFileFromRelativeTypeName(String relDir, String subPath, String pkgPrefix, boolean srcOnly, boolean checkBaseLayers, boolean layerResolve) {
      if (excluded || disabled || subPath.length() == 0)
         return null;

      String relFilePath = relDir == null ? subPath : FileUtil.concat(relDir, subPath);
      boolean packageMatches;

      if (packagePrefix.length() > 0) {
         if (pkgPrefix == null || !pkgPrefix.startsWith(packagePrefix)) {
            relFilePath = subPath; // go back to non-prefixed version
            packageMatches = false;
         }
         else {
            int pkgLen = packagePrefix.length();
            if (pkgLen == relFilePath.length())
               return null;
            relFilePath = relFilePath.substring(pkgLen + 1);
            packageMatches = true;
         }
      }
      else
         packageMatches = true;

      File res = findSrcFile(relFilePath, layerResolve);
      LayeredSystem sys = getLayeredSystem();
      if (res != null) {
         String path = res.getPath();
         IFileProcessor proc = sys.getFileProcessorForFileName(path, this, BuildPhase.Process);
         // Some file types (i.e. web.xml, vdoc) do not prepend the package.  We still want to look up these
         // types by their name in the layer path tree, but only return them if the type name should match
         // If the package happens to match, it is also a viable match
         if ((proc == null && packageMatches) || (proc != null && proc.getPrependLayerPackage() == packageMatches) || packageMatches) {
            SrcEntry ent = new SrcEntry(this, path, relFilePath + "." + FileUtil.getExtension(path));
            ent.prependPackage = proc != null && proc.getPrependLayerPackage();
            return ent;
         }
      }
      else if (!srcOnly && packageMatches) {
         relFilePath = subPath + ".class";
         res = findClassFile(relFilePath, false, false);
         if (res == null)
            res = findClassFile(relFilePath, false, true);
         if (res != null)
            return new SrcEntry(this, res.getPath(), relFilePath);
      }

      if (checkBaseLayers) {
         if (baseLayers != null) {
            for (Layer baseLayer:baseLayers) {
               SrcEntry baseEnt = baseLayer.getSrcFileFromRelativeTypeName(relDir, subPath, pkgPrefix, srcOnly, true, layerResolve);
               if (baseEnt != null)
                  return baseEnt;
            }
         }
      }
      return null;
   }

   SrcEntry getSrcEntryFromFile(File res, String relFilePath) {
      String path = res.getPath();
      IFileProcessor proc = layeredSystem.getFileProcessorForFileName(path, this, BuildPhase.Process);
      if (proc != null) {
         SrcEntry ent = new SrcEntry(this, path, relFilePath + "." + FileUtil.getExtension(path));
         ent.prependPackage = proc.getPrependLayerPackage();
         return ent;
      }
      return null;
   }

   public String getUnderscoreName() {
      return getLayerName().replace('.', '_');
   }

   public static String getLayerNameFromUniqueUnderscoreName(String uname) {
      return uname.replace("__", ".");
   }
   public static String getUniqueUnderscoreName(String layerName) {
      return layerName.replace(".", "__");
   }

   public void registerAnnotationProcessor(String annotationTypeName, IAnnotationProcessor processor) {
      if (annotationProcessors == null)
         annotationProcessors = new HashMap<String,IAnnotationProcessor>();
      IAnnotationProcessor old = annotationProcessors.put(annotationTypeName, processor);
      if (old != null && layeredSystem.options.verbose) {
         System.out.println("Annotation processor for: " + annotationTypeName + " replaced: " + old + " with: " + processor);
      }
   }


   /**
    * When encountering scope&lt;name&gt; in the code as an annotation for a type, the IScopeProcessor will allow
    * the framework developer the ability to customize how the getX, setX, methods of the object or property are
    * generated.  You can inject additional interfaces and fields into the type.  Additional parameters to the
    * constructor which are obtained in the current context in which this scope is valid.  Scopes let you flexibly
    * separate the names from how they are implemented in code - supporting iteration and other advanced constructs
    * at both the runtime and compile time contexts.
    */
   public void registerScopeProcessor(String scopeName, IScopeProcessor processor) {
      if (scopeProcessors == null)
         scopeProcessors = new HashMap<String,IScopeProcessor>();
      IScopeProcessor old = scopeProcessors.put(scopeName, processor);
      if (old != null && layeredSystem.options.verbose) {
         System.out.println("Scope processor for: " + scopeName + " replaced: " + old + " with: " + processor);
      }
   }

   public void registerScopeAlias(String newScopeName, String aliasedToName) {
      if (scopeAliases == null)
         scopeAliases = new TreeMap<String,String>();
      scopeAliases.put(newScopeName, aliasedToName);
   }

   public void registerFileProcessor(IFileProcessor proc, String ext) {
      layeredSystem.registerFileProcessor(ext, proc, this);
   }

   public void registerLanguage(Language lang, String ext) {
      if (ext == null)
         throw new IllegalArgumentException("Null extension pass to registerLanguage");
      //Language.registerLanguage(lang, ext);
      layeredSystem.registerFileProcessor(ext, lang, this);
      // Files that are not parsed are not put into the srcDirCache and so don't get put into the type index
      if (lang.isParsed()) {
         if (langExtensions == null) {
            langExtensions = new String[]{ext};
         } else {
            String[] oldList = langExtensions;
            String[] newList = new String[oldList.length + 1];
            System.arraycopy(oldList, 0, newList, 0, oldList.length);
            newList[oldList.length] = ext;
            langExtensions = newList;
         }
         if (layerTypeIndex != null)
            layerTypeIndex.langExtensions = langExtensions;
      }
   }

   public String getScopeNames() {
      if (scopeProcessors == null) return "";
      return scopeProcessors.keySet().toString();
   }

   public void initAllTypeIndex() {
      if (layerTypesStarted || disabled || excluded)
         return;
      layerTypesStarted = true;
      if (baseLayers != null) {
         for (Layer base : baseLayers) {
            base.initAllTypeIndex();
         }
      }
      checkIfStarted();
      // Just walk through and start each of the types in this layer  TODO - include inner types in the type index?
      startAllTypes();
      saveTypeIndex();
      LayerListTypeIndex listTypeIndex = activated ? layeredSystem.typeIndex.activeTypeIndex : layeredSystem.typeIndex.inactiveTypeIndex;
      String name = getLayerName();
      if (name != null) {
         listTypeIndex.typeIndex.put(name, layerTypeIndex);
      }
   }

   public boolean hasDefinitionForType(String typeName) {
      return getSrcEntryForType(typeName) != null;
   }

   public SrcEntry getSrcEntryForType(String typeName) {
      String subPath = typeName.replace(".", FileUtil.FILE_SEPARATOR);
      return getSrcFileFromTypeName(typeName, true, true, subPath, false);
   }

   public void disableLayer() {
      layeredSystem.disableLayer(this);
   }

   public void destroyLayer() {
      removed = true;
      stop();
      layerModels = null;
      if (baseLayers != null)
         baseLayers.clear();
      relSrcIndex = null;
      srcDirs = null;
      srcDirCache = null;
      layeredSystem = null;
      model = null;
      importsByName = null;
      staticImportTypes = null;
      globalPackages = null;
      layerTypeIndex = null;
      origBuildLayer = null;
      buildInfo = null;
      typeIndexRestored = false;
      layerTypesStarted = false;
   }

   public void addSrcPath(String srcPath, String srcPathType) {
      addSrcPath(srcPath, srcPathType, null);
   }

   public void setPathTypeBuildPrefix(String pathTypeName, String buildPrefix) {
      addSrcPath(null, pathTypeName, buildPrefix);
   }

   /**
    * Adds a new src path directory using the supplied srcPathType.  The srcPathType specifies rules for processing src files found there.
    * For example for src files in the web directory, the srcPathType is 'web'.  If you want your files to be treated as ordinary source files
    * use null for the srcPathType.  Each type can have an optional buildPrefix
    */
   public void addSrcPath(String srcPath, String srcPathType, String buildPrefix) {
      boolean abs;
      // A null srcPath just sets the buildPrefix
      if (srcPath != null) {
         abs = FileUtil.isAbsolutePath(srcPath);
         // Relative paths will already be found in the default src path (layerPathName) - so no need to add them here
         if (abs) {
            if (this.srcPath != null) {
               this.srcPath = this.srcPath + FileUtil.PATH_SEPARATOR_CHAR + srcPath;
            } else
               this.srcPath = layerPathName + FileUtil.PATH_SEPARATOR_CHAR + srcPath;
         }
      }
      else
          abs = false;
      if (srcPathType != null || buildPrefix != null) {
         SrcPathType type = new SrcPathType();
         type.pathTypeName = srcPathType;
         type.srcPath = srcPath;
         type.buildPrefix = buildPrefix;
         type.relative = !abs;
         if (srcPathTypes == null)
            srcPathTypes = new ArrayList<SrcPathType>();
         srcPathTypes.add(type);
      }
   }
   public String getSrcPathTypeName(String fileName, boolean abs) {
      SrcPathType type = getSrcPathType(fileName, abs);
      return type == null ? null : type.pathTypeName;
   }

   public String getSrcPathBuildPrefix(String pathTypeName) {
      SrcPathType type = getSrcPathTypeByName(pathTypeName, true);
      return type == null ? null : type.buildPrefix;
   }

   public SrcPathType getSrcPathTypeByName(String pathTypeName, boolean buildPrefix) {
      if (srcPathTypes != null) {
         for (SrcPathType srcPathType : srcPathTypes) {
            if (buildPrefix) {
               if (srcPathType.buildPrefix == null)
                  continue;
            }
            // else - return the first matching entry
            if (StringUtil.equalStrings(srcPathType.pathTypeName, pathTypeName)) {
               return srcPathType;
            }
         }
      }
      if (baseLayers != null) {
         for (Layer baseLayer : baseLayers) {
            SrcPathType res = baseLayer.getSrcPathTypeByName(pathTypeName, buildPrefix);
            if (res != null)
               return res;
         }
      }
      // If we are the final build layer, we are built with all of the layers in the stack and so
      // need to be able to recognize the path types
      if (activated && buildLayer && this == layeredSystem.buildLayer) {
         List<Layer> layers = layeredSystem.layers;
         if (layerPosition != layers.size() - 1)
            System.out.println("*** Warning - build layer is not the last layer");
         if (layerPosition >= layers.size())
            return null;
         for (int i = layerPosition - 1; i >= 0; i--) {
            Layer baseLayer = layers.get(i);
            if (baseLayer == this)
               continue;
            SrcPathType res = baseLayer.getSrcPathTypeByName(pathTypeName, buildPrefix);
            if (res != null)
               return res;
         }
      }
      return null;
   }

   public SrcPathType getSrcPathType(String fileName, boolean abs) {
      if (srcPathTypes != null) {
         for (SrcPathType srcPathType : srcPathTypes) {
            // This entry just sets the buildPrefix
            if (srcPathType.srcPath == null)
               continue;
            if (srcPathType.relative) {
               if (abs) {
                  if (fileName.startsWith(layerPathName)) {
                     if (prefixMatches(srcPathType.srcPath, fileName.substring(layerPathName.length() + 1)))
                        return srcPathType;
                  }
               } else {
                  if (prefixMatches(srcPathType.srcPath, fileName))
                     return srcPathType;
               }
            } else {
               if (abs) {
                  if (prefixMatches(srcPathType.srcPath, fileName))
                     return srcPathType;
               }
            }
         }
      }
      if (baseLayers != null) {
         for (Layer baseLayer:baseLayers) {
            SrcPathType res = baseLayer.getSrcPathType(fileName, abs);
            if (res != null)
               return res;
         }
      }
      return null;
   }

   public String getSrcPathTypeName(SrcEntry srcEnt) {
      for (SrcPathType srcPathType:srcPathTypes) {
         if (srcPathType.relative) {
            if (prefixMatches(srcPathType.srcPath, srcEnt.getRelDir()))
               return srcPathType.pathTypeName;
         }
         else {
            if (prefixMatches(srcPathType.srcPath, srcEnt.absFileName))
               return srcPathType.pathTypeName;
         }
      }
      if (baseLayers != null) {
         for (Layer baseLayer:baseLayers) {
            String res = baseLayer.getSrcPathTypeName(srcEnt);
            if (res != null)
               return res;
         }
      }
      return null;
   }

   private boolean prefixMatches(String prefix, String path) {
      // Assumes prefix has a trailing '/' and we are not matching directories
      return path.startsWith(prefix);
   }

   private void initDynObj() {
      if (dynObj == null) {
         if (model != null)
            dynObj = new DynObject(model.getModelTypeDeclaration());
      }
   }

   boolean appendClassPath(StringBuilder sb, boolean appendBuildDir, String useBuildDir, boolean addOrigBuild) {
      if (classPath != null && !disabled && !excluded) {
         for (int j = 0; j < classDirs.size(); j++) {
            String dir = classDirs.get(j);
            LayerUtil.addQuotedPath(sb, dir);
         }
      }
      String layerClasses = getBuildClassesDir();
      if (appendBuildDir && !layerClasses.equals(useBuildDir) && isBuildLayer()) {
         LayerUtil.addQuotedPath(sb, layerClasses);
         if (layerClasses.equals(layeredSystem.origBuildDir))
            addOrigBuild = false;
      }
      return addOrigBuild;
   }

   void appendBuildURLs(ArrayList<URL> urls) {
      // Add the main build dir for this layer
      urls.add(FileUtil.newFileURL(LayerUtil.appendSlashIfNecessary(getBuildClassesDir())));
      compiledInClassPath = true;
      // Add the buildSrcDir to the classPath if the framework requires it (e.g. gwt)
      if (!buildDir.equals(buildSrcDir) && layeredSystem.includeSrcInClassPath)
         urls.add(FileUtil.newFileURL(LayerUtil.appendSlashIfNecessary(buildSrcDir)));
   }

   public void addClassPathEntry(String entry) {
      if (classPathCache == null)
         classPathCache = new TreeSet<String>();
      classPathCache.add(entry);
   }

   public boolean hasClassPathEntry(String entry) {
      if (classPathCache != null && classPathCache.contains(entry))
         return true;
      if (baseLayers != null) {
         for (Layer baseLayer:baseLayers) {
            if (baseLayer.hasClassPathEntry(entry))
               return true;
         }
      }
      return false;
   }

   public void markClosed(boolean val, boolean closePeers) {
      boolean changed = closed != val;
      closed = val;
      // In some cases, when we close a layer, we also need to close the same layer in other runtimes (if it exists there)
      // That's because we need to open the layers in other runtimes when starting a type so we can resolve any remote methods.
      if (closePeers) {
         List<LayeredSystem> peerSystems = layeredSystem.peerSystems;
         if (peerSystems != null) {
            for (LayeredSystem peer:peerSystems) {
               Layer peerLayer = peer.lookupInactiveLayer(getLayerName(), false, true);
               if (peerLayer != null)
                  peerLayer.markClosed(val, false);
            }
         }
      }
      if (baseLayers != null) {
         for (Layer base:baseLayers)
            base.markClosed(val, closePeers);
      }
      if (changed && !val) {
         initReplacedTypes();
      }
   }

   void refreshBoundTypes(int flags, HashSet<Layer> visited) {
      if (visited.contains(this))
         return;
      visited.add(this);
      if (layerModels != null) {
         // Need to refresh all layerModels currently cached.  As we refresh them, we might add to this list so
         // we make a copy of the list upfront.
         ArrayList<IdentityWrapper<ILanguageModel>> modelList = new ArrayList<IdentityWrapper<ILanguageModel>>();
         modelList.addAll(layerModels);
         for (IdentityWrapper<ILanguageModel> wrap:modelList) {
            wrap.wrapped.refreshBoundTypes(flags);
         }
      }
      if (baseLayers != null) {
         for (Layer baseLayer:baseLayers) {
            baseLayer.refreshBoundTypes(flags, visited);
         }
      }
   }

   void flushTypeCache(HashSet<Layer> visited) {
      if (visited.contains(this))
         return;
      visited.add(this);
      if (layerModels != null) {
         for (IdentityWrapper<ILanguageModel> wrap:layerModels) {
            wrap.wrapped.flushTypeCache();
         }
      }
      if (baseLayers != null) {
         for (Layer baseLayer:baseLayers) {
            baseLayer.flushTypeCache(visited);
         }
      }
   }

   public void fileRenamed(SrcEntry oldFile, SrcEntry newFile) {
      File ent = srcDirCache.remove(oldFile.relFileName);
      if (ent != null) {
         srcDirCache.remove(FileUtil.removeExtension(oldFile.relFileName));
         File newFileRef = new File(newFile.absFileName);
         srcDirCache.put(newFile.relFileName, newFileRef);
         srcDirCache.put(FileUtil.removeExtension(newFile.relFileName), newFileRef);
      }
   }

   void findRemovedFiles(List<ModelUpdate> changedModels) {
      for (IdentityWrapper<ILanguageModel> layerWrapper:layerModels) {
         ILanguageModel model = layerWrapper.wrapped;
         SrcEntry srcFile = model.getSrcFile();
         if (srcFile != null && !srcFile.canRead() && !model.isUnsavedModel()) {
            ModelUpdate removedModel = new ModelUpdate(model, null);
            removedModel.removed = true;
            changedModels.add(removedModel);

            verbose("Model file removed: " + srcFile);
         }
      }
   }

   boolean cacheForRefLayer() {
      return this != Layer.ANY_LAYER && this != Layer.ANY_INACTIVE_LAYER && this != Layer.ANY_OPEN_INACTIVE_LAYER && this.activated;
   }

   public void addTypeGroupDependency(String relFileName, String typeName, String typeGroupName) {
      if (activated) {
         layeredSystem.addTypeGroupDependency(this, relFileName, typeName, typeGroupName);
      }
   }

   /**
    * In case there's a file which generates an error that's not part of the project - i.e. gets included via a src-path
    * entry like scrt-core-src.jar for Javascript code gen, we still need to report that file as one having a syntax error
    */
   public void addErrorFile(SrcEntry srcEnt) {
      if (buildState != null && !buildState.errorFiles.contains(srcEnt))
         buildState.errorFiles.add(srcEnt);
   }

}
<|MERGE_RESOLUTION|>--- conflicted
+++ resolved
@@ -2620,11 +2620,7 @@
                checkIfStarted();
 
                String rest = absFileName.substring(dir.length());
-<<<<<<< HEAD
                while (rest.startsWith(File.separator))
-=======
-               while (rest.startsWith(FileUtil.FILE_SEPARATOR))
->>>>>>> cab4b263
                   rest = rest.substring(1);
                File f = srcDirCache.get(rest);
                if (f != null)
